// Package client provides common operations for files in cloud storage
/*
 * Copyright (c) 2018, NVIDIA CORPORATION. All rights reserved.
 *
 */
package client

import (
	"bufio"
	"bytes"
	"encoding/binary"
	"encoding/hex"
	"encoding/json"
	"errors"
	"fmt"
	"io"
	"io/ioutil"
	"math/rand"
	"net"
	"net/http"
	"os"
	"strings"
	"sync"
	"time"

	"github.com/NVIDIA/dfcpub/dfc"
	"github.com/OneOfOne/xxhash"
)

const (
	maxidleconn = 1000
)

var (
<<<<<<< HEAD
	httpclient          = &http.Client{}
	httpclientNoTimeout = &http.Client{Timeout: 0}

	ProxyProto      = "http"
	ProxyIP         = "localhost"
	ProxyPort       = 8080
	RestAPIVersion  = "v1"
	RestAPIResource = "files"
=======
	httpclient = &http.Client{
		Transport: &http.Transport{MaxIdleConnsPerHost: maxidleconn},
	}
>>>>>>> 8e29b906
)

type reqError struct {
	code    int
	message string
}

// Reader is the interface a client works with to read in data and send to a HTTP server
type Reader interface {
	io.ReadCloser
	io.Seeker
	Open() (io.ReadCloser, error)
	XXHash() string
	Description() string
}

type bytesReaderCloser struct {
	bytes.Reader
}

func (q *bytesReaderCloser) Close() error {
	return nil
}

func (err reqError) Error() string {
	return err.message
}

func newReqError(msg string, code int) reqError {
	return reqError{
		code:    code,
		message: msg,
	}
}

func Tcping(url string) (err error) {
	addr := strings.TrimPrefix(url, "http://")
	if addr == url {
		addr = strings.TrimPrefix(url, "https://")
	}
	conn, err := net.Dial("tcp", addr)
	if err == nil {
		conn.Close()
	}
	return
}

func discardResponse(r *http.Response, err error, src string) error {
	if err == nil {
		if r.StatusCode >= http.StatusBadRequest {
			return fmt.Errorf("Bad status code from %s: http status %d", src, r.StatusCode)
		}
		bufreader := bufio.NewReader(r.Body)
		if _, err = dfc.ReadToNull(bufreader); err != nil {
			return fmt.Errorf("Failed to read http response, err: %v", err)
		}
	} else {
		return fmt.Errorf("%s failed, err: %v", src, err)
	}
	return nil
}

func emitError(r *http.Response, err error, errch chan error) {
	if err == nil || errch == nil {
		return
	}

	if r != nil {
		errObj := newReqError(err.Error(), r.StatusCode)
		errch <- errObj
	} else {
		errch <- err
	}
}

func Get(proxyurl, bucket string, keyname string, wg *sync.WaitGroup, errch chan error, silent bool, validate bool) error {
	var (
		hash, hdhash, hdhashtype string
		errstr                   string
	)
	if wg != nil {
		defer wg.Done()
	}
	url := proxyurl + "/v1/files/" + bucket + "/" + keyname
	r, err := http.Get(url)
	defer func() {
		if r != nil {
			r.Body.Close()
		}
	}()
	if validate && err == nil {
		hdhash = r.Header.Get(dfc.HeaderDfcChecksumVal)
		hdhashtype = r.Header.Get(dfc.HeaderDfcChecksumType)
		if hdhashtype == dfc.ChecksumXXHash {
			xx := xxhash.New64()
			if hash, errstr = dfc.ComputeXXHash(r.Body, nil, xx); errstr != "" {
				errch <- errors.New(errstr)
			}
			if hdhash != hash {
				s := fmt.Sprintf("Header's hash %s doesn't match the file's %s \n", hdhash, hash)
				if errch != nil {
					errch <- errors.New(s)
				}
			} else {
				if !silent {
					fmt.Printf("Header's hash %s matches the file's %s \n", hdhash, hash)
				}
			}
		}
	}
	err = discardResponse(r, err, fmt.Sprintf("GET (object %s from bucket %s)", keyname, bucket))
	emitError(r, err, errch)
	return err
}

func Put(proxyurl, fname, bucket, keyname, xxhashstr string, sgl *dfc.SGLIO,
	wg *sync.WaitGroup, errch chan error, silent bool) (err error) {
	var (
		req  *http.Request
		file *os.File
	)
	if wg != nil {
		defer wg.Done()
	}
	puturl := proxyurl + "/v1/files/" + bucket + "/" + keyname
	if !silent {
		if xxhashstr == "" {
			fmt.Printf("PUT: object %s/%s - %s\n", bucket, keyname, fname)
		} else {
			fmt.Printf("PUT: object %s/%s xxhash %s...\n", bucket, keyname, xxhashstr[:8])
		}
	}
	if sgl == nil {
		file, err = os.Open(fname)
		if err != nil {
			fmt.Fprintf(os.Stderr, "Failed to open file %s, err: %v", fname, err)
			if errch != nil {
				errch <- fmt.Errorf("Failed to open file %s, err: %v", fname, err)
			}
			return
		}
		defer file.Close()
		req, err = http.NewRequest(http.MethodPut, puturl, file)
	} else {
		reader := dfc.NewReader(sgl)
		req, err = http.NewRequest(http.MethodPut, puturl, reader)
	}
	if err != nil {
		if errch != nil {
			errch <- fmt.Errorf("Failed to create new http request, err: %v", err)
		}
		return
	}
	// The HTTP package doesn't automatically set this for files, so it has to be done manually
	// If it wasn't set, we would need to deal with the redirect manually.
	req.GetBody = func() (io.ReadCloser, error) {
		if sgl == nil {
			return os.Open(fname)
		}
		return sgl, nil
	}
	if xxhashstr != "" {
		req.Header.Set(dfc.HeaderDfcChecksumType, dfc.ChecksumXXHash)
		req.Header.Set(dfc.HeaderDfcChecksumVal, xxhashstr)
	}
	if sgl == nil {
		_, err = file.Seek(0, 0)
		if err != nil {
			if errch != nil {
				errch <- fmt.Errorf("Failed to seek file %s, err: %v", fname, err)
			}
			return
		}
	}
	r, err := httpclient.Do(req)
	defer func() {
		if r != nil {
			r.Body.Close()
		}
	}()
	err = discardResponse(r, err, "PUT")
	emitError(r, err, errch)
	return err
}

func Del(proxyurl, bucket string, keyname string, wg *sync.WaitGroup, errch chan error, silent bool) (err error) {
	if wg != nil {
		defer wg.Done()
	}

	delurl := proxyurl + "/v1/files/" + bucket + "/" + keyname
	if !silent {
		fmt.Printf("DEL: %s\n", keyname)
	}
	req, httperr := http.NewRequest(http.MethodDelete, delurl, nil)
	if httperr != nil {
		err = fmt.Errorf("Failed to create new http request, err: %v", httperr)
		emitError(nil, err, errch)
		return err
	}

	r, httperr := httpclient.Do(req)
	if httperr != nil {
		err = fmt.Errorf("Failed to delete file, err: %v", httperr)
		emitError(nil, err, errch)
		return err
	}

	defer func() {
		r.Body.Close()
	}()
	err = discardResponse(r, err, "DELETE")
	emitError(r, err, errch)
	return err
}

func ListBucket(proxyurl, bucket string, injson []byte) (*dfc.BucketList, error) {
	var (
		url     = proxyurl + "/v1/files/" + bucket
		err     error
		request *http.Request
		r       *http.Response
	)
	if len(injson) == 0 {
		r, err = httpclient.Get(url)
	} else {
		request, err = http.NewRequest("GET", url, bytes.NewBuffer(injson))
		if err == nil {
			request.Header.Set("Content-Type", "application/json")
			r, err = httpclient.Do(request)
		}
	}
	if err != nil {
		return nil, err
	}
	if r != nil && r.StatusCode >= http.StatusBadRequest {
		return nil, fmt.Errorf("List bucket %s failed, HTTP status %d", bucket, r.StatusCode)
	}

	defer func() {
		r.Body.Close()
	}()
	var reslist = &dfc.BucketList{}
	reslist.Entries = make([]*dfc.BucketEntry, 0, 1000)
	b, err := ioutil.ReadAll(r.Body)

	if err == nil {
		err = json.Unmarshal(b, reslist)
		if err != nil {
			return nil, fmt.Errorf("Failed to json-unmarshal, err: %v [%s]", err, string(b))
		}
	} else {
		return nil, fmt.Errorf("Failed to read json, err: %v", err)
	}

	return reslist, nil
}

func EvictObjects(proxyurl, bucket string, fileslist []string) error {
	var (
		req    *http.Request
		r      *http.Response
		injson []byte
		err    error
	)
	EvictMsg := dfc.ActionMsg{Action: dfc.ActEvict}
	for _, fname := range fileslist {
		EvictMsg.Name = bucket + "/" + fname
		injson, err = json.Marshal(EvictMsg)
		if err != nil {
			return fmt.Errorf("Failed to marshal EvictMsg: %v", err)
		}

		req, err = http.NewRequest("DELETE", proxyurl+"/v1/files/"+bucket+"/"+fname, bytes.NewBuffer(injson))
		if err != nil {
			return fmt.Errorf("Failed to create request: %v", err)
		}

		r, err = httpclient.Do(req)
		if r != nil {
			r.Body.Close()
		}

		if err != nil {
			return err
		}
	}

	return nil
}

func doPrefetch(proxyurl, bucket string, prefetchmsg interface{}, wait bool) error {
	var (
		req    *http.Request
		r      *http.Response
		injson []byte
		err    error
	)
	actionMsg := dfc.ActionMsg{Action: dfc.ActPrefetch, Value: prefetchmsg}
	injson, err = json.Marshal(actionMsg)
	if err != nil {
		return fmt.Errorf("Failed to marhsal ActionMsg: %v", err)
	}
	req, err = http.NewRequest("POST", proxyurl+"/v1/files/"+bucket+"/", bytes.NewBuffer(injson))
	if err != nil {
		return fmt.Errorf("Failed to create request: %v", err)
	}
	req.Header.Set("Content-Type", "application/json")
	if wait {
		r, err = httpclientNoTimeout.Do(req)
	} else {
		r, err = httpclient.Do(req)
	}
	if r != nil {
		r.Body.Close()
	}
	return err
}

func Prefetch(proxyurl, bucket string, fileslist []string, wait bool, deadline time.Duration) error {
	prefetchMsgBase := dfc.PrefetchMsgBase{Deadline: deadline, Wait: wait}
	prefetchMsg := dfc.PrefetchMsg{Objnames: fileslist, PrefetchMsgBase: prefetchMsgBase}
	return doPrefetch(proxyurl, bucket, prefetchMsg, wait)
}

func PrefetchRange(proxyurl, bucket, prefix, regex, rng string, wait bool, deadline time.Duration) error {
	prefetchMsgBase := dfc.PrefetchMsgBase{Deadline: deadline, Wait: wait}
	prefetchMsg := dfc.PrefetchRangeMsg{Prefix: prefix, Regex: regex, Range: rng, PrefetchMsgBase: prefetchMsgBase}
	return doPrefetch(proxyurl, bucket, prefetchMsg, wait)
}

// fastRandomFilename is taken from https://stackoverflow.com/questions/22892120/how-to-generate-a-random-string-of-a-fixed-length-in-golang
const (
	letterBytes   = "abcdefghijklmnopqrstuvwxyzABCDEFGHIJKLMNOPQRSTUVWXYZ"
	letterIdxBits = 6                    // 6 bits to represent a letter index
	letterIdxMask = 1<<letterIdxBits - 1 // All 1-bits, as many as letterIdxBits
	letterIdxMax  = 63 / letterIdxBits   // # of letter indices fitting in 63 bits
)

func FastRandomFilename(src *rand.Rand, fnlen int) string {
	b := make([]byte, fnlen)
	// A src.Int63() generates 63 random bits, enough for letterIdxMax characters!
	for i, cache, remain := fnlen-1, src.Int63(), letterIdxMax; i >= 0; {
		if remain == 0 {
			cache, remain = src.Int63(), letterIdxMax
		}
		if idx := int(cache & letterIdxMask); idx < len(letterBytes) {
			b[i] = letterBytes[idx]
			i--
		}
		cache >>= letterIdxBits
		remain--
	}
	return string(b)
}

func WriteRandomFil(fname string, bytes []byte, filesize int, blocksize int, random *rand.Rand) (tot int, xxhashstr string, err error) {
	f, err := os.OpenFile(fname, os.O_WRONLY|os.O_CREATE, 0666) //wr-wr-wr-
	xx := xxhash.New64()
	if err != nil {
		return
	}
	nblocks := filesize / blocksize
	var r, n int
	for i := 0; i <= nblocks; i++ {
		if blocksize < filesize-tot {
			r = blocksize
		} else {
			r = filesize - tot
		}
		random.Read(bytes[0:r])
		n, err = f.Write(bytes[0:r])
		if err != nil {
			return
		}
		if n < r {
			err = io.ErrShortWrite
			return
		}
		xx.Write(bytes[0:r])
		tot += n
	}
	hashIn64 := xx.Sum64()
	hashInBytes := make([]byte, 8)
	binary.BigEndian.PutUint64(hashInBytes, uint64(hashIn64))
	xxhashstr = hex.EncodeToString(hashInBytes)
	err = f.Close()
	return
}

func WriteRandomSGL(rbuf []byte, filesize int, blocksize int, random *rand.Rand, sgl *dfc.SGLIO) (tot int, xxhashstr string, err error) {
	var r int
	xx := xxhash.New64()
	nblocks := filesize / blocksize
	for i := 0; i <= nblocks; i++ {
		if blocksize < filesize-tot {
			r = blocksize
		} else {
			r = filesize - tot
		}
		random.Read(rbuf[0:r])
		sgl.Write(rbuf[0:r]) // n vs. r  FIXME here and elsewhere
		xx.Write(rbuf[0:r])
		tot += r
	}
	hashIn64 := xx.Sum64()
	hashInBytes := make([]byte, 8)
	binary.BigEndian.PutUint64(hashInBytes, uint64(hashIn64))
	xxhashstr = hex.EncodeToString(hashInBytes)
	return
}

func WriteRandomMem(rbuf []byte, filesize int, blocksize int, random *rand.Rand, fbuffer *bytes.Buffer) (tot int, xxhashstr string, err error) {
	var r, n int
	xx := xxhash.New64()
	nblocks := filesize / blocksize
	for i := 0; i <= nblocks; i++ {
		if blocksize < filesize-tot {
			r = blocksize
		} else {
			r = filesize - tot
		}
		random.Read(rbuf[0:r])
		n, err = fbuffer.Write(rbuf[0:r])
		if err != nil {
			return
		}
		xx.Write(rbuf[0:r])
		tot += n
	}
	hashIn64 := xx.Sum64()
	hashInBytes := make([]byte, 8)
	binary.BigEndian.PutUint64(hashInBytes, uint64(hashIn64))
	xxhashstr = hex.EncodeToString(hashInBytes)
	return
}

func HeadBucket(proxyurl, bucket string) (server string, err error) {
	var (
		url = proxyurl + "/v1/files/" + bucket
		r   *http.Response
	)
	r, err = httpclient.Head(url)
	if err != nil {
		return
	}
	defer func() {
		r.Body.Close()
	}()
	if r != nil && r.StatusCode >= http.StatusBadRequest {
		err = fmt.Errorf("Head bucket %s failed, HTTP status %d", bucket, r.StatusCode)
		return
	}
	server = r.Header.Get("Server")
	return
}

// PutWithReader sends a PUT request to the given URL
func PutWithReader(proxyURL string, reader Reader, bucket string, key string, errch chan error, silent bool) error {
	errf := func(errMsg, err error) error {
		if errch != nil {
			errch <- errMsg
		}
		return err
	}

	url := proxyURL + "/v1/files/" + bucket + "/" + key

	if !silent {
		fmt.Printf("PUT: object %s/%s - %s\n", bucket, key, reader.Description())
	}

	handle, err := reader.Open()
	if err != nil {
		return errf(fmt.Errorf("Failed to open reader, err: %v", err), err)
	}

	req, err := http.NewRequest(http.MethodPut, url, handle)
	if err != nil {
		return errf(fmt.Errorf("Failed to create new http request, err: %v", err), err)
	}

	// The HTTP package doesn't automatically set this for files, so it has to be done manually
	// If it wasn't set, we would need to deal with the redirect manually.
	req.GetBody = func() (io.ReadCloser, error) {
		return reader.Open()
	}

	if reader.XXHash() != "" {
		req.Header.Set(dfc.HeaderDfcChecksumType, dfc.ChecksumXXHash)
		req.Header.Set(dfc.HeaderDfcChecksumVal, reader.XXHash())
	}

	_, err = reader.Seek(0, 0)
	if err != nil {
		return errf(fmt.Errorf("Failed to seek %s, err: %v", reader.Description(), err), err)
	}

	resp, err := httpclient.Do(req)
	defer func() {
		if resp != nil {
			resp.Body.Close()
		}
	}()

	err = discardResponse(resp, err, "PUT")
	emitError(resp, err, errch)
	return err
}<|MERGE_RESOLUTION|>--- conflicted
+++ resolved
@@ -28,24 +28,19 @@
 )
 
 const (
-	maxidleconn = 1000
+	maxidleconn = 64000
 )
 
 var (
-<<<<<<< HEAD
-	httpclient          = &http.Client{}
-	httpclientNoTimeout = &http.Client{Timeout: 0}
-
 	ProxyProto      = "http"
 	ProxyIP         = "localhost"
 	ProxyPort       = 8080
 	RestAPIVersion  = "v1"
 	RestAPIResource = "files"
-=======
-	httpclient = &http.Client{
+	httpclient      = &http.Client{
 		Transport: &http.Transport{MaxIdleConnsPerHost: maxidleconn},
 	}
->>>>>>> 8e29b906
+	httpclientNoTimeout = &http.Client{Timeout: 0}
 )
 
 type reqError struct {
