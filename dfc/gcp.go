// Package dfc provides distributed file-based cache with Amazon and Google Cloud backends.
/*
 * Copyright (c) 2017, NVIDIA CORPORATION. All rights reserved.  *
 */
package dfc

import (
	"encoding/hex"
	"encoding/json"
	"fmt"
	"io"
	"net/http"
	"os"
	"strings"
	"time"

	"cloud.google.com/go/storage"
	"github.com/golang/glog"
	"golang.org/x/net/context"
	"google.golang.org/api/googleapi"
	"google.golang.org/api/iterator"
)

const (
	gcpDfcHashType = "x-goog-meta-dfc-hash-type"
	gcpDfcHashVal  = "x-goog-meta-dfc-hash-val"

	gcpPageSize = 1000
)

//======
//
// implements cloudif
//
//======
type gcpimpl struct {
	t *targetrunner
}

//======
//
// global - FIXME: environ
//
//======
func getProjID() string {
	return os.Getenv("GOOGLE_CLOUD_PROJECT")
}

func gcpErrorToHTTP(gcpError error) int {
	if gcperror, ok := gcpError.(*googleapi.Error); ok {
		return gcperror.Code
	}

	return http.StatusInternalServerError
}

func createclient() (*storage.Client, context.Context, string) {
	if getProjID() == "" {
		return nil, nil, "Failed to get ProjectID from GCP"
	}
	gctx := context.Background()
	client, err := storage.NewClient(gctx)
	if err != nil {
		return nil, nil, fmt.Sprintf("Failed to create client, err: %v", err)
	}
	return client, gctx, ""
}

//======
//
// methods
//
//======
func (gcpimpl *gcpimpl) listbucket(bucket string, msg *GetMsg) (jsbytes []byte, errstr string, errcode int) {
	glog.Infof("gcp: listbucket %s", bucket)
	client, gctx, errstr := createclient()
	if errstr != "" {
		return
	}
	var query *storage.Query
	var pageToken string

	if msg.GetPrefix != "" {
		query = &storage.Query{Prefix: msg.GetPrefix}
	}
	if msg.GetPageMarker != "" {
		pageToken = msg.GetPageMarker
	}

	it := client.Bucket(bucket).Objects(gctx, query)
	pager := iterator.NewPager(it, gcpPageSize, pageToken)
	objs := make([]*storage.ObjectAttrs, 0)
	nextPageToken, err := pager.NextPage(&objs)
	if err != nil {
		errcode = gcpErrorToHTTP(err)
		errstr = fmt.Sprintf("gcp: Failed to list objects of bucket %s, err: %v", bucket, err)
	}

	var reslist = BucketList{Entries: make([]*BucketEntry, 0, initialBucketListSize)}
	reslist.PageMarker = nextPageToken
	for _, attrs := range objs {
		entry := &BucketEntry{}
		entry.Name = attrs.Name
		if strings.Contains(msg.GetProps, GetPropsSize) {
			entry.Size = attrs.Size
		}
		if strings.Contains(msg.GetProps, GetPropsBucket) {
			entry.Bucket = attrs.Bucket
		}
		if strings.Contains(msg.GetProps, GetPropsCtime) {
			t := attrs.Created
			if !attrs.Updated.IsZero() {
				t = attrs.Updated
			}
			switch msg.GetTimeFormat {
			case "":
				fallthrough
			case RFC822:
				entry.Ctime = t.Format(time.RFC822)
			default:
				entry.Ctime = t.Format(msg.GetTimeFormat)
			}
		}
		if strings.Contains(msg.GetProps, GetPropsChecksum) {
			entry.Checksum = hex.EncodeToString(attrs.MD5)
		}
		if strings.Contains(msg.GetProps, GetPropsVersion) {
			entry.Version = fmt.Sprintf("%d", attrs.Generation)
		}
		// TODO: other GetMsg props TBD

		reslist.Entries = append(reslist.Entries, entry)
	}
	if glog.V(3) {
		glog.Infof("listbucket count %d", len(reslist.Entries))
	}
	jsbytes, err = json.Marshal(reslist)
	assert(err == nil, err)
	return
}

func (gcpimpl *gcpimpl) headbucket(bucket string) (headers map[string]string, errstr string, errcode int) {
	glog.Infof("gcp: headbucket %s", bucket)
	headers = make(map[string]string)

	client, gctx, errstr := createclient()
	if errstr != "" {
		return
	}
	_, err := client.Bucket(bucket).Attrs(gctx)
	if err != nil {
		errcode = gcpErrorToHTTP(err)
		errstr = fmt.Sprintf("gcp: Failed to get attributes (bucket %s), err: %v", bucket, err)
		return
	}

	headers[HeaderServer] = googlecloud
	return
}

func (gcpimpl *gcpimpl) headobject(bucket string, objname string) (headers map[string]string, errstr string, errcode int) {
	glog.Infof("gcp: headobject %s", bucket)
	headers = make(map[string]string)

	client, gctx, errstr := createclient()
	if errstr != "" {
		return
	}
	attrs, err := client.Bucket(bucket).Object(objname).Attrs(gctx)
	if err != nil {
		errcode = gcpErrorToHTTP(err)
		errstr = fmt.Sprintf("gcp: Failed to retrieve %s/%s metadata, err: %v", bucket, objname, err)
		return
	}
	headers[HeaderServer] = googlecloud
	headers["version"] = fmt.Sprintf("%d", attrs.Generation)
	return
}

func (gcpimpl *gcpimpl) getobj(fqn string, bucket string, objname string) (props *objectProps, errstr string, errcode int) {
	var v cksumvalue
	client, gctx, errstr := createclient()
	if errstr != "" {
		return
	}
	o := client.Bucket(bucket).Object(objname)
	attrs, err := o.Attrs(gctx)
	if err != nil {
		errcode = gcpErrorToHTTP(err)
		errstr = fmt.Sprintf("gcp: Failed to retrieve %s/%s metadata, err: %v", bucket, objname, err)
		return
	}
	v = newcksumvalue(attrs.Metadata[gcpDfcHashType], attrs.Metadata[gcpDfcHashVal])
	md5 := hex.EncodeToString(attrs.MD5)
	rc, err := o.NewReader(gctx)
	if err != nil {
		errstr = fmt.Sprintf("gcp: The object %s/%s either does not exist or is not accessible, err: %v", bucket, objname, err)
		return
	}
	defer rc.Close()
	// hashtype and hash could be empty for legacy objects.
<<<<<<< HEAD
	inmem := (ctx.config.AckPolicy.ColdGet == AckWhenInMem)
	assert(!inmem, "niy")
	if _, nhobj, size, errstr = gcpimpl.t.receive(fqn, inmem, objname, md5, v, rc); errstr != "" {
=======
	props = &objectProps{}
	if props.nhobj, props.size, errstr = gcpimpl.t.receiveFileAndFinalize(fqn, objname, md5, v, rc); errstr != "" {
>>>>>>> e5f26fc3
		return
	}
	props.version = fmt.Sprintf("%d", attrs.Generation)
	if glog.V(3) {
		glog.Infof("gcp: GET %s/%s", bucket, objname)
	}
	return
}

func (gcpimpl *gcpimpl) putobj(file *os.File, bucket, objname string, ohash cksumvalue) (errstr string, errcode int) {
	var (
		htype, hval string
		md          map[string]string
	)
	client, gctx, errstr := createclient()
	if errstr != "" {
		return
	}
	if ohash != nil {
		htype, hval = ohash.get()
		md = make(map[string]string)
		md[gcpDfcHashType] = htype
		md[gcpDfcHashVal] = hval
	}
	wc := client.Bucket(bucket).Object(objname).NewWriter(gctx)
	wc.Metadata = md
	slab := selectslab(0)
	buf := slab.alloc()
	defer slab.free(buf)
	written, err := io.CopyBuffer(wc, file, buf)
	if err != nil {
		errstr = fmt.Sprintf("gcp: PUT %s/%s: failed to copy, err: %v", bucket, objname, err)
		return
	}
	if err := wc.Close(); err != nil {
		errstr = fmt.Sprintf("gcp: PUT %s/%s: failed to close wc, err: %v", bucket, objname, err)
		return
	}
	if glog.V(3) {
		glog.Infof("gcp: PUT %s/%s, size %d", bucket, objname, written)
	}
	return
}

func (gcpimpl *gcpimpl) deleteobj(bucket, objname string) (errstr string, errcode int) {
	client, gctx, errstr := createclient()
	if errstr != "" {
		return
	}
	o := client.Bucket(bucket).Object(objname)
	err := o.Delete(gctx)
	if err != nil {
		errcode = gcpErrorToHTTP(err)
		errstr = fmt.Sprintf("gcp: Failed to DELETE %s/%s, err: %v", bucket, objname, err)
		return
	}
	if glog.V(3) {
		glog.Infof("gcp: DELETE %s/%s", bucket, objname)
	}
	return
}<|MERGE_RESOLUTION|>--- conflicted
+++ resolved
@@ -139,9 +139,9 @@
 	return
 }
 
-func (gcpimpl *gcpimpl) headbucket(bucket string) (headers map[string]string, errstr string, errcode int) {
+func (gcpimpl *gcpimpl) headbucket(bucket string) (bucketprops map[string]string, errstr string, errcode int) {
 	glog.Infof("gcp: headbucket %s", bucket)
-	headers = make(map[string]string)
+	bucketprops = make(map[string]string)
 
 	client, gctx, errstr := createclient()
 	if errstr != "" {
@@ -153,14 +153,13 @@
 		errstr = fmt.Sprintf("gcp: Failed to get attributes (bucket %s), err: %v", bucket, err)
 		return
 	}
-
-	headers[HeaderServer] = googlecloud
-	return
-}
-
-func (gcpimpl *gcpimpl) headobject(bucket string, objname string) (headers map[string]string, errstr string, errcode int) {
-	glog.Infof("gcp: headobject %s", bucket)
-	headers = make(map[string]string)
+	bucketprops[HeaderServer] = googlecloud
+	return
+}
+
+func (gcpimpl *gcpimpl) headobject(bucket string, objname string) (objmeta map[string]string, errstr string, errcode int) {
+	glog.Infof("gcp: headobject %s/%s", bucket, objname)
+	objmeta = make(map[string]string)
 
 	client, gctx, errstr := createclient()
 	if errstr != "" {
@@ -172,8 +171,8 @@
 		errstr = fmt.Sprintf("gcp: Failed to retrieve %s/%s metadata, err: %v", bucket, objname, err)
 		return
 	}
-	headers[HeaderServer] = googlecloud
-	headers["version"] = fmt.Sprintf("%d", attrs.Generation)
+	objmeta[HeaderServer] = googlecloud
+	objmeta["version"] = fmt.Sprintf("%d", attrs.Generation)
 	return
 }
 
@@ -199,14 +198,10 @@
 	}
 	defer rc.Close()
 	// hashtype and hash could be empty for legacy objects.
-<<<<<<< HEAD
 	inmem := (ctx.config.AckPolicy.ColdGet == AckWhenInMem)
 	assert(!inmem, "niy")
-	if _, nhobj, size, errstr = gcpimpl.t.receive(fqn, inmem, objname, md5, v, rc); errstr != "" {
-=======
 	props = &objectProps{}
-	if props.nhobj, props.size, errstr = gcpimpl.t.receiveFileAndFinalize(fqn, objname, md5, v, rc); errstr != "" {
->>>>>>> e5f26fc3
+	if _, props.nhobj, props.size, errstr = gcpimpl.t.receive(fqn, inmem, objname, md5, v, rc); errstr != "" {
 		return
 	}
 	props.version = fmt.Sprintf("%d", attrs.Generation)
