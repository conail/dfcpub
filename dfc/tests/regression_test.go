--- conflicted
+++ resolved
@@ -147,17 +147,12 @@
 		sgl      *dfc.SGLIO
 		filesize = uint64(1024)
 	)
-<<<<<<< HEAD
 	if inmem {
 		sgl = dfc.NewSGLIO(filesize)
 		defer sgl.Free()
 	}
-	putRandomFiles(0, baseseed+2, filesize, numPuts, bucket, t, nil, errch, filesput, SmokeDir, smokestr, "", false, sgl)
+	putRandomFiles(0, baseseed+2, dfio{1, 1, 1024}, numPuts, bucket, t, nil, errch, filesput, SmokeDir, smokestr, "", false, false, sgl)
 	close(filesput)
-=======
-	putRandomFiles(0, baseseed+2, dfio{1, 1, 1024}, numPuts, bucket, t, nil, errch, filesput, SmokeDir, smokestr, "", false, false)
-	close(filesput) // to exit for-range
->>>>>>> 8e29b906
 	selectErr(errch, "put", t, false)
 	getRandomFiles(0, 0, numPuts, bucket, t, nil, errch)
 	selectErr(errch, "get", t, false)
@@ -424,15 +419,11 @@
 	//
 	// step 2. put random files => (cluster - 1)
 	//
-<<<<<<< HEAD
 	if inmem {
 		sgl = dfc.NewSGLIO(filesize)
 		defer sgl.Free()
 	}
-	putRandomFiles(0, baseseed, filesize, numPuts, clibucket, t, nil, errch, filesput, SmokeDir, smokestr, "", false, sgl)
-=======
-	putRandomFiles(0, baseseed, dfio{1, 1, 1024 * 128}, numPuts, clibucket, t, nil, errch, filesput, SmokeDir, smokestr, "", false, false)
->>>>>>> 8e29b906
+	putRandomFiles(0, baseseed, dfio{1, 1, 1024 * 128}, numPuts, clibucket, t, nil, errch, filesput, SmokeDir, smokestr, "", false, false, sgl)
 	selectErr(errch, "put", t, false)
 
 	//
@@ -531,15 +522,11 @@
 	if err = dfc.CreateDir(RenameDir); err != nil {
 		t.Errorf("Error creating dir: %v", err)
 	}
-<<<<<<< HEAD
 	if inmem {
 		sgl := dfc.NewSGLIO(1024 * 1024)
 		defer sgl.Free()
 	}
-	putRandomFiles(0, baseseed+1, 0, numPuts, RenameLocalBucketName, t, nil, nil, filesput, RenameDir, RenameStr, "", false, sgl)
-=======
-	putRandomFiles(0, baseseed+1, dfio{0, 0, 0}, numPuts, RenameLocalBucketName, t, nil, nil, filesput, RenameDir, RenameStr, "", false, false)
->>>>>>> 8e29b906
+	putRandomFiles(0, baseseed+1, dfio{0, 0, 0}, numPuts, RenameLocalBucketName, t, nil, nil, filesput, RenameDir, RenameStr, "", false, false, sgl)
 	selectErr(errch, "put", t, false)
 	close(filesput)
 	for fname := range filesput {
