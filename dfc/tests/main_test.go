/*
 * Copyright (c) 2018, NVIDIA CORPORATION. All rights reserved.
 *
 */
package dfc_test

import (
	"crypto/md5"
	"encoding/binary"
	"encoding/hex"
	"encoding/json"
	"errors"
	"flag"
	"fmt"
	"net/http"
	_ "net/http/pprof" // profile
	"os"
	"regexp"
	"strconv"
	"sync"
	"testing"
	"time"

	"github.com/NVIDIA/dfcpub/dfc"
	"github.com/NVIDIA/dfcpub/pkg/client"
	"github.com/OneOfOne/xxhash"
)

// usage examples:
// # go test ./tests -v -run=regression
// # go test ./tests -v -run=down -args -bucket=mybucket
// # go test ./tests -v -run=list -bucket=otherbucket -prefix=smoke/obj -props=atime,ctime,iscached,checksum,version,size
// # go test ./tests -v -run=smoke -numworkers=4
// # go test ./tests -v -run=xxx -bench . -count 10

const (
	baseDir        = "/tmp/dfc"
	LocalDestDir   = "/tmp/dfc/dest"         // client-side download destination
	LocalSrcDir    = "/tmp/dfc/src"          // client-side src directory for upload
	ProxyURL       = "http://localhost:8080" // assuming local proxy is listening on 8080
	ColdValidStr   = "coldmd5"
	ChksumValidStr = "chksum"
	ColdMD5str     = "coldmd5"
	PutGetStr      = "putget"
	DeleteDir      = "/tmp/dfc/delete"
	DeleteStr      = "delete"
	largefilesize  = 4 // in MB
)

const (
	maxidleconn = 1000
)

// globals
var (
	clibucket   string
	numfiles    int
	numworkers  int
	match       string
	clichecksum string
	totalio     int64
	proxyurl    string
	props       string
)

// worker's result
type workres struct {
	totfiles int
	totbytes int64
}

type reqError struct {
	code    int
	message string
}

type dfio struct {
	min  int
	max  int
	unit int
}

func (err reqError) Error() string {
	return err.message
}

func newReqError(msg string, code int) reqError {
	return reqError{
		code:    code,
		message: msg,
	}
}

func init() {
	flag.StringVar(&proxyurl, "proxyurl", ProxyURL, "Proxy URL")
	flag.StringVar(&clibucket, "bucket", "shri-new", "AWS or GCP bucket")
	flag.IntVar(&numfiles, "numfiles", 100, "Number of the files to download")
	flag.IntVar(&numworkers, "numworkers", 10, "Number of the workers")
	flag.StringVar(&match, "match", ".*", "object name regex")
	flag.StringVar(&clichecksum, "checksum", "all", "all | xxhash | coldmd5")
	flag.Int64Var(&totalio, "totalio", 80, "Total IO Size in MB")
<<<<<<< HEAD
	flag.StringVar(&props, "props", "", "List of object properties to return. Empty value means default set of properties")
=======
	http.DefaultTransport.(*http.Transport).MaxIdleConnsPerHost = maxidleconn
>>>>>>> 8e29b906
}

func Test_download(t *testing.T) {
	flag.Parse()

	if err := client.Tcping(proxyurl); err != nil {
		tlogf("%s: %v\n", proxyurl, err)
		os.Exit(1)
	}

	// Declare one channel per worker to pass the keyname
	keynameChans := make([]chan string, numworkers)
	resultChans := make([]chan workres, numworkers)
	filesCreated := make(chan string, numfiles)

	defer func() {
		close(filesCreated)
		var err error
		for file := range filesCreated {
			e := os.Remove(LocalDestDir + "/" + file)
			if e != nil {
				err = e
			}
		}
		if err != nil {
			t.Error(err)
		}
	}()

	for i := 0; i < numworkers; i++ {
		// Allow a bunch of messages at a time to be written asynchronously to a channel
		keynameChans[i] = make(chan string, 100)

		// Initialize number of files downloaded
		resultChans[i] = make(chan workres, 100)
	}

	// Start the worker pools
	errch := make(chan error, 100)

	var wg = &sync.WaitGroup{}
	// Get the workers started
	for i := 0; i < numworkers; i++ {
		wg.Add(1)
		// Read the response and write it to a file
		go getAndCopyTmp(i, keynameChans[i], t, wg, errch, resultChans[i], clibucket)
	}

	num := getMatchingKeys(match, clibucket, keynameChans, filesCreated, t)

	t.Logf("Expecting to get %d keys\n", num)

	// Close the channels after the reading is done
	for i := 0; i < numworkers; i++ {
		close(keynameChans[i])
	}

	wg.Wait()

	// Now find the total number of files and data downloaed
	var sumtotfiles int
	var sumtotbytes int64
	for i := 0; i < numworkers; i++ {
		res := <-resultChans[i]
		sumtotbytes += res.totbytes
		sumtotfiles += res.totfiles
		t.Logf("Worker #%d: %d files, size %.2f MB (%d B)",
			i, res.totfiles, float64(res.totbytes/1000/1000), res.totbytes)
	}
	t.Logf("\nSummary: %d workers, %d files, total size %.2f MB (%d B)",
		numworkers, sumtotfiles, float64(sumtotbytes/1000/1000), sumtotbytes)

	if sumtotfiles != num {
		s := fmt.Sprintf("Not all files downloaded. Expected: %d, Downloaded:%d", num, sumtotfiles)
		t.Error(s)
		if errch != nil {
			errch <- errors.New(s)
		}
	}
	select {
	case <-errch:
		t.Fail()
	default:
	}
}

// delete existing objects that match the regex
func Test_matchdelete(t *testing.T) {
	flag.Parse()

	// Declare one channel per worker to pass the keyname
	keyname_chans := make([]chan string, numworkers)
	for i := 0; i < numworkers; i++ {
		// Allow a bunch of messages at a time to be written asynchronously to a channel
		keyname_chans[i] = make(chan string, 100)
	}
	// Start the worker pools
	errch := make(chan error, 100)
	var wg = &sync.WaitGroup{}
	// Get the workers started
	for i := 0; i < numworkers; i++ {
		wg.Add(1)
		go deleteFiles(keyname_chans[i], t, wg, errch, clibucket)
	}

	// list the bucket
	var msg = &dfc.GetMsg{}
	jsbytes, err := json.Marshal(msg)
	if err != nil {
		t.Errorf("Unexpected json-marshal failure, err: %v", err)
		t.Fail()
		return
	}
	reslist, err := client.ListBucket(proxyurl, clibucket, jsbytes)
	if err != nil {
		t.Error(err)
		t.Fail()
		return
	}
	re, rerr := regexp.Compile(match)
	if testfail(rerr, fmt.Sprintf("Invalid match expression %s", match), nil, nil, t) {
		return
	}
	// match
	var num int
	for _, entry := range reslist.Entries {
		name := entry.Name
		if !re.MatchString(name) {
			continue
		}
		keyname_chans[num%numworkers] <- name
		if num++; num >= numfiles {
			break
		}
	}
	// Close the channels after the reading is done
	for i := 0; i < numworkers; i++ {
		close(keyname_chans[i])
	}
	wg.Wait()
	select {
	case <-errch:
		t.Fail()
	default:
	}
}

// PUT, then delete
func Test_putdelete(t *testing.T) {
	flag.Parse()
	var sgl *dfc.SGLIO
	if err := dfc.CreateDir(DeleteDir); err != nil {
		t.Fatalf("Failed to create dir %s, err: %v", DeleteDir, err)
	}
	errch := make(chan error, numfiles)
	filesput := make(chan string, numfiles)
<<<<<<< HEAD
	filesize := uint64(512 * 1024)
	if inmem {
		sgl = dfc.NewSGLIO(filesize)
		defer sgl.Free()
	}
	putRandomFiles(0, baseseed, filesize, numfiles, clibucket, t, nil, errch, filesput, DeleteDir, DeleteStr, "", false, sgl)
=======
	putRandomFiles(0, baseseed, dfio{512, 512, 1024}, numfiles, clibucket, t, nil, errch, filesput, DeleteDir, DeleteStr, "", false, false)
>>>>>>> 8e29b906
	close(filesput)

	// Declare one channel per worker to pass the keyname
	keynameChans := make([]chan string, numworkers)
	for i := 0; i < numworkers; i++ {
		// Allow a bunch of messages at a time to be written asynchronously to a channel
		keynameChans[i] = make(chan string, 100)
	}
	// Start the worker pools
	var wg = &sync.WaitGroup{}
	// Get the workers started
	for i := 0; i < numworkers; i++ {
		wg.Add(1)
		go deleteFiles(keynameChans[i], t, wg, errch, clibucket)
	}

	num := 0
	for name := range filesput {
		if sgl == nil {
			os.Remove(DeleteDir + "/" + name)
		}
		keynameChans[num%numworkers] <- DeleteStr + "/" + name
		num++
	}

	// Close the channels after the reading is done
	for i := 0; i < numworkers; i++ {
		close(keynameChans[i])
	}
	wg.Wait()
	selectErr(errch, "delete", t, false)
}

func Test_list(t *testing.T) {
	var (
		copy    bool
		reslist *dfc.BucketList
		file    *os.File
		err     error
	)
	flag.Parse()

	// list the names, sizes, creation times and MD5 checksums
	var msg *dfc.GetMsg
	if props == "" {
		msg = &dfc.GetMsg{GetProps: dfc.GetPropsSize + ", " + dfc.GetPropsCtime + ", " + dfc.GetPropsChecksum + ", " + dfc.GetPropsVersion}
	} else {
		msg = &dfc.GetMsg{GetProps: props}
	}
	if prefix != "" {
		msg.GetPrefix = prefix
	}
	tlogf("Displaying properties: %s\n", msg.GetProps)

	bucket := clibucket
	fname := LocalDestDir + "/" + bucket
	if copy {
		// Write list to a local filename = bucket
		if err = dfc.CreateDir(LocalDestDir); err != nil {
			t.Errorf("Failed to create dir %s, err: %v", LocalDestDir, err)
			return
		}
		file, err = os.Create(fname)
		if err != nil {
			t.Errorf("Failed to create file %s, err: %v", fname, err)
			return
		}
	}

	totalObjs := 0
	for {
		jsbytes, err := json.Marshal(msg)
		if err != nil {
			t.Errorf("Unexpected json-marshal failure, err: %v", err)
			return
		}
		reslist = testListBucket(t, bucket, jsbytes)
		if reslist == nil {
			return
		}
		if len(reslist.Entries) > 1000 {
			t.Errorf("Exceeded: %d entries\n", len(reslist.Entries))
		}
		if copy {
			for _, m := range reslist.Entries {
				fmt.Fprintln(file, m)
			}
			t.Logf("ls bucket %s written to %s", bucket, fname)
		} else {
			for _, m := range reslist.Entries {
				if len(m.Checksum) > 8 {
					tlogf("%s %d %s [%s] %s [%v - %s]\n", m.Name, m.Size, m.Ctime, m.Version, m.Checksum[:8]+"...", m.IsCached, m.Atime)
				} else {
					tlogf("%s %d %s [%s] %s [%v - %s]\n", m.Name, m.Size, m.Ctime, m.Version, m.Checksum, m.IsCached, m.Atime)
				}
			}
			totalObjs += len(reslist.Entries)
		}

		if reslist.PageMarker == "" {
			break
		}

		msg.GetPageMarker = reslist.PageMarker
	}
	tlogf("-----------------\nTotal objects listed: %v\n", totalObjs)
}

func Test_coldgetmd5(t *testing.T) {
	var (
		numPuts   = 5
		filesput  = make(chan string, numPuts)
		fileslist = make([]string, 0, 100)
		errch     = make(chan error, 100)
		wg        = &sync.WaitGroup{}
		bucket    = clibucket
		totalsize = numPuts * largefilesize
		filesize  = uint64(largefilesize * 1024 * 1024)
		sgl       *dfc.SGLIO
	)
	ldir := LocalSrcDir + "/" + ColdValidStr
	if err := dfc.CreateDir(ldir); err != nil {
		t.Fatalf("Failed to create dir %s, err: %v", ldir, err)
	}

	config := getConfig(proxyurl+"/v1/daemon", httpclient, t)
	cksumconfig := config["cksum_config"].(map[string]interface{})
	bcoldget := cksumconfig["validate_cold_get"].(bool)

<<<<<<< HEAD
	if inmem {
		megabytes, _ := dfc.TotalMemory()
		if megabytes < PhysMemSizeWarn {
			fmt.Fprintf(os.Stderr, "Warning: host memory size = %dMB may be insufficient, consider -inmem=false\n", megabytes)
		}
		sgl = dfc.NewSGLIO(filesize)
		defer sgl.Free()
	}
	putRandomFiles(0, baseseed, filesize, numPuts, bucket, t, nil, errch, filesput, ldir, ColdValidStr, "", true, sgl)
=======
	putRandomFiles(0, baseseed, dfio{1, 1, 1024 * 1024}, numPuts, bucket, t, nil, errch, filesput, ldir, ColdValidStr, "", true, false)
>>>>>>> 8e29b906
	selectErr(errch, "put", t, false)
	close(filesput) // to exit for-range
	for fname := range filesput {
		fileslist = append(fileslist, ColdValidStr+"/"+fname)
	}
	evictobjects(t, fileslist)
	// Disable Cold Get Validation
	if bcoldget {
		setConfig("validate_cold_get", strconv.FormatBool(false), proxyurl+"/v1/cluster", httpclient, t)
	}
	start := time.Now()
	getfromfilelist(t, bucket, errch, fileslist, false, false)
	curr := time.Now()
	duration := curr.Sub(start)
	if t.Failed() {
		goto cleanup
	}
	tlogf("GET %d MB without MD5 validation: %v\n", totalsize, duration)
	selectErr(errch, "get", t, false)
	evictobjects(t, fileslist)
	// Enable Cold Get Validation
	setConfig("validate_cold_get", strconv.FormatBool(true), proxyurl+"/v1/cluster", httpclient, t)
	if t.Failed() {
		goto cleanup
	}
	start = time.Now()
	getfromfilelist(t, bucket, errch, fileslist, false, true)
	curr = time.Now()
	duration = curr.Sub(start)
	tlogf("GET %d MB with MD5 validation:    %v\n", totalsize, duration)
	selectErr(errch, "get", t, false)
cleanup:
	setConfig("validate_cold_get", strconv.FormatBool(bcoldget), proxyurl+"/v1/cluster", httpclient, t)
	for _, fn := range fileslist {
		if sgl == nil {
			_ = os.Remove(LocalSrcDir + "/" + fn)
		}
		wg.Add(1)
		go client.Del(proxyurl, bucket, fn, wg, errch, false)
	}
	wg.Wait()
	selectErr(errch, "delete", t, false)
	close(errch)
}

func Test_headbucket(t *testing.T) {
	// Test that a local bucket returns Server:"DFC"
	createLocalBucket(httpclient, t, TestLocalBucketName)
	time.Sleep(time.Second * 2) // FIXME
	server, err := client.HeadBucket(proxyurl, TestLocalBucketName)
	if err != nil {
		t.Errorf("Failed to execute HeadBucket: %v", err)
	} else if server != "dfc" {
		t.Errorf("Received incorrect Server from HeadBucket: \"%v\", expecting \"DFC\"", server)
	}
	destroyLocalBucket(httpclient, t, TestLocalBucketName)
}

func Benchmark_get(b *testing.B) {
	var wg = &sync.WaitGroup{}
	errch := make(chan error, 100)
	for j := 0; j < b.N; j++ {
		for i := 0; i < 10; i++ {
			wg.Add(1)
			keyname := "dir" + strconv.Itoa(i%3+1) + "/a" + strconv.Itoa(i)
			go client.Get(proxyurl, clibucket, keyname, wg, errch, false, false)
		}
		wg.Wait()
		select {
		case err := <-errch:
			b.Error(err)
		default:
		}
	}
}

func getAndCopyTmp(id int, keynames <-chan string, t *testing.T, wg *sync.WaitGroup,
	errch chan error, resch chan workres, bucket string) {
	geturl := proxyurl + "/v1/files"
	res := workres{0, 0}
	defer wg.Done()

	for keyname := range keynames {
		url := geturl + "/" + bucket + "/" + keyname
		written, failed := getAndCopyOne(id, t, errch, bucket, keyname, url)
		if failed {
			t.Fail()
			return
		}
		res.totfiles++
		res.totbytes += written
	}
	resch <- res
	close(resch)
}

func getAndCopyOne(id int, t *testing.T, errch chan error, bucket, keyname, url string) (written int64, failed bool) {
	var errstr string
	t.Logf("Worker %2d: GET %q", id, url)
	r, err := http.Get(url)
	hdhash := r.Header.Get(dfc.HeaderDfcChecksumVal)
	hdhashtype := r.Header.Get(dfc.HeaderDfcChecksumType)
	if testfail(err, fmt.Sprintf("Worker %2d: get key %s from bucket %s", id, keyname, bucket), r, errch, t) {
		t.Errorf("Failing test")
		failed = true
		return
	}
	defer func(r *http.Response) {
		r.Body.Close()
	}(r)
	// Create a local copy
	fname := LocalDestDir + "/" + keyname
	file, err := dfc.Createfile(fname)
	if err != nil {
		t.Errorf("Worker %2d: Failed to create file, err: %v", id, err)
		failed = true
		return
	}
	defer func() {
		if err := file.Close(); err != nil {
			errstr = fmt.Sprintf("Failed to close file, err: %s", err)
			t.Errorf("Worker %2d: %s", id, errstr)
		}
	}()
	if hdhashtype == dfc.ChecksumXXHash {
		xx := xxhash.New64()
		written, errstr = dfc.ReceiveFile(file, r.Body, nil, xx)
		if errstr != "" {
			t.Errorf("Worker %2d: failed to write file, err: %s", id, errstr)
			failed = true
			return
		}
		hashIn64 := xx.Sum64()
		hashInBytes := make([]byte, 8)
		binary.BigEndian.PutUint64(hashInBytes, uint64(hashIn64))
		hash := hex.EncodeToString(hashInBytes)
		if hdhash != hash {
			t.Errorf("Worker %2d: header's %s %s doesn't match the file's %s", id, dfc.ChecksumXXHash, hdhash, hash)
			failed = true
			return
		}
		tlogf("Worker %2d: header's %s checksum %s matches the file's %s\n", id, dfc.ChecksumXXHash, hdhash, hash)
	} else if hdhashtype == dfc.ChecksumMD5 {
		md5 := md5.New()
		written, errstr = dfc.ReceiveFile(file, r.Body, nil, md5)
		if errstr != "" {
			t.Errorf("Worker %2d: failed to write file, err: %s", id, errstr)
			return
		}
		hashInBytes := md5.Sum(nil)[:16]
		md5hash := hex.EncodeToString(hashInBytes)
		if errstr != "" {
			t.Errorf("Worker %2d: failed to compute %s, err: %s", id, dfc.ChecksumMD5, errstr)
			failed = true
			return
		}
		if hdhash != md5hash {
			t.Errorf("Worker %2d: header's %s %s doesn't match the file's %s", id, dfc.ChecksumMD5, hdhash, md5hash)
			failed = true
			return
		}
		tlogf("Worker %2d: header's %s checksum %s matches the file's %s\n", id, dfc.ChecksumMD5, hdhash, md5hash)
	} else {
		written, errstr = dfc.ReceiveFile(file, r.Body, nil)
		if errstr != "" {
			t.Errorf("Worker %2d: failed to write file, err: %s", id, errstr)
			failed = true
			return
		}
	}
	return
}

func deleteFiles(keynames <-chan string, t *testing.T, wg *sync.WaitGroup, errch chan error, bucket string) {
	defer wg.Done()
	dwg := &sync.WaitGroup{}
	for keyname := range keynames {
		dwg.Add(1)
		go client.Del(proxyurl, bucket, keyname, dwg, errch, false)
	}
	dwg.Wait()
}

func getMatchingKeys(regexmatch, bucket string, keynameChans []chan string, outputChan chan string, t *testing.T) int {
	// list the bucket
	var msg = &dfc.GetMsg{}
	jsbytes, err := json.Marshal(msg)
	if err != nil {
		t.Errorf("Unexpected json-marshal failure, err: %v", err)
		return 0
	}
	reslist := testListBucket(t, bucket, jsbytes)
	if reslist == nil {
		return 0
	}
	re, rerr := regexp.Compile(regexmatch)
	if testfail(rerr, fmt.Sprintf("Invalid match expression %s", match), nil, nil, t) {
		return 0
	}
	// match
	num := 0
	numchans := len(keynameChans)
	for _, entry := range reslist.Entries {
		name := entry.Name
		if !re.MatchString(name) {
			continue
		}
		keynameChans[num%numchans] <- name
		if outputChan != nil {
			outputChan <- name
		}
		if num++; num >= numfiles {
			break
		}
	}

	return num
}

func testfail(err error, str string, r *http.Response, errch chan error, t *testing.T) bool {
	if err != nil {
		if dfc.IsErrConnectionRefused(err) {
			t.Fatalf("http connection refused - terminating")
		}
		s := fmt.Sprintf("%s, err: %v", str, err)
		t.Error(s)
		if errch != nil {
			errch <- errors.New(s)
		}
		t.Fail()
		return true
	}
	if r != nil && r.StatusCode >= http.StatusBadRequest {
		s := fmt.Sprintf("%s, http status %d", str, r.StatusCode)
		t.Error(s)
		if errch != nil {
			errch <- errors.New(s)
		}
		return true
	}
	return false
}

func testListBucketAll(t *testing.T, bucket string, msg dfc.GetMsg) *dfc.BucketList {
	var (
		url = proxyurl + "/v1/files/" + bucket
	)
	tlogf("LIST ALL %q\n", url)
	fullbucketlist := &dfc.BucketList{Entries: make([]*dfc.BucketEntry, 0)}
	for {
		jsbytes, err := json.Marshal(msg)
		if err != nil {
			t.Errorf("Unexpected json-marhsal failure, err: %v", err)
		}
		bucketlist := testListBucket(t, bucket, jsbytes)
		if bucketlist == nil {
			return nil
		}
		fullbucketlist.Entries = append(fullbucketlist.Entries, bucketlist.Entries...)
		if bucketlist.PageMarker == "" {
			break
		}
		msg.GetPageMarker = bucketlist.PageMarker
	}
	return fullbucketlist
}

func testListBucket(t *testing.T, bucket string, injson []byte) *dfc.BucketList {
	var (
		url = proxyurl + "/v1/files/" + bucket
	)
	tlogf("LIST %q\n", url)
	reslist, err := client.ListBucket(proxyurl, bucket, injson)
	if testfail(err, fmt.Sprintf("List bucket %s failed", bucket), nil, nil, t) {
		return nil
	}

	return reslist
}

func emitError(r *http.Response, err error, errch chan error) {
	if err == nil || errch == nil {
		return
	}

	if r != nil {
		errObj := newReqError(err.Error(), r.StatusCode)
		errch <- errObj
	} else {
		errch <- err
	}
}

func Test_putget(t *testing.T) {
	var (
		filesput    = make(chan string, numfiles)
		fileslist   = make([]string, 0, numfiles)
		errch       = make(chan error, numfiles)
		bucket      = clibucket
		start, curr time.Time
		duration    time.Duration
		htype       string
	)
	// Get Current Config
	config := getConfig(proxyurl+"/v1/daemon", httpclient, t)
	cksumconfig := config["cksum_config"].(map[string]interface{})
	ochksum := cksumconfig["checksum"].(string)
	if ochksum == dfc.ChecksumXXHash {
		htype = ochksum
	}
	numPuts := numfiles / numworkers
	remPuts := numfiles % numworkers
	fmt.Fprintf(os.Stdout, "numworkers %v numPuts per worker %v remPuts %v \n", numworkers, numPuts, remPuts)
	ldir := LocalSrcDir + "/" + PutGetStr
	if err := dfc.CreateDir(ldir); err != nil {
		t.Fatalf("Failed to create dir %s, err: %v", ldir, err)
	}

	bs := int64(baseseed)
	wg := &sync.WaitGroup{}
	for i := 0; i < numworkers; i++ {
		wg.Add(1)
		go putRandomFiles(i, bs+int64(i), dfio{1, 32, 1024 * 1024}, int(numPuts), bucket, t, wg, errch, filesput, ldir, PutGetStr, htype, true, true)
	}
	wg.Wait()
	if remPuts > 0 {
		putRandomFiles(0, 0, dfio{1, 32, 1024 * 1024}, int(remPuts), bucket, t, nil, errch, filesput, ldir, PutGetStr, htype, true, true)
	}
	selectErr(errch, "put", t, false)
	close(filesput) // to exit for-range
	for fname := range filesput {
		if fname != "" {
			fileslist = append(fileslist, PutGetStr+"/"+fname)
		}
	}
	start = time.Now()
	getfromfilelist(t, bucket, errch, fileslist, true, false)
	curr = time.Now()
	duration = curr.Sub(start)
	tlogf("GET %v objects from cache: %v\n", numfiles, duration)
	selectErr(errch, "get", t, false)
	deletefromfilelist(t, bucket, errch, fileslist, false)
	return
}
func Test_checksum(t *testing.T) {
	var (
		filesput    = make(chan string, 100)
		fileslist   = make([]string, 0, 100)
		errch       = make(chan error, 100)
		bucket      = clibucket
		start, curr time.Time
		duration    time.Duration
		htype       string
		numPuts     = 5
		filesize    = uint64(largefilesize * 1024 * 1024)
		sgl         *dfc.SGLIO
	)
	totalio := (numPuts * largefilesize)

	ldir := LocalSrcDir + "/" + ChksumValidStr
	if err := dfc.CreateDir(ldir); err != nil {
		t.Fatalf("Failed to create dir %s, err: %v", ldir, err)
	}
	// Get Current Config
	config := getConfig(proxyurl+"/v1/daemon", httpclient, t)
	cksumconfig := config["cksum_config"].(map[string]interface{})
	ocoldget := cksumconfig["validate_cold_get"].(bool)
	ochksum := cksumconfig["checksum"].(string)
	if ochksum == dfc.ChecksumXXHash {
		htype = ochksum
	}
<<<<<<< HEAD

	if inmem {
		megabytes, _ := dfc.TotalMemory()
		if megabytes < PhysMemSizeWarn {
			fmt.Fprintf(os.Stderr, "Warning: host memory size = %dMB may be insufficient, consider -inmem=false\n", megabytes)
		}
		sgl = dfc.NewSGLIO(filesize)
		defer sgl.Free()
	}
	putRandomFiles(0, 0, filesize, int(numPuts), bucket, t, nil, errch, filesput, ldir, ChksumValidStr, htype, true, sgl)
=======
	putRandomFiles(0, 0, dfio{1, 1, 1024 * 1024}, int(numPuts), bucket, t, nil, errch, filesput, ldir, ChksumValidStr, htype, true, false)
>>>>>>> 8e29b906
	selectErr(errch, "put", t, false)
	close(filesput) // to exit for-range
	for fname := range filesput {
		if fname != "" {
			fileslist = append(fileslist, ChksumValidStr+"/"+fname)
		}
	}
	// Delete it from cache.
	evictobjects(t, fileslist)
	// Disable checkum
	if ochksum != dfc.ChecksumNone {
		setConfig("checksum", dfc.ChecksumNone, proxyurl+"/v1/cluster", httpclient, t)
	}
	if t.Failed() {
		goto cleanup
	}
	// Disable Cold Get Validation
	if ocoldget {
		setConfig("validate_cold_get", fmt.Sprint("false"), proxyurl+"/v1/cluster", httpclient, t)
	}
	if t.Failed() {
		goto cleanup
	}
	start = time.Now()
	getfromfilelist(t, bucket, errch, fileslist, false, false)
	curr = time.Now()
	duration = curr.Sub(start)
	if t.Failed() {
		goto cleanup
	}
	tlogf("GET %d MB without any checksum validation: %v\n", totalio, duration)
	selectErr(errch, "get", t, false)
	evictobjects(t, fileslist)
	switch clichecksum {
	case "all":
		setConfig("checksum", dfc.ChecksumXXHash, proxyurl+"/v1/cluster", httpclient, t)
		setConfig("validate_cold_get", fmt.Sprint("true"), proxyurl+"/v1/cluster", httpclient, t)
		if t.Failed() {
			goto cleanup
		}
	case dfc.ChecksumXXHash:
		setConfig("checksum", dfc.ChecksumXXHash, proxyurl+"/v1/cluster", httpclient, t)
		if t.Failed() {
			goto cleanup
		}
	case ColdMD5str:
		setConfig("validate_cold_get", fmt.Sprint("true"), proxyurl+"/v1/cluster", httpclient, t)
		if t.Failed() {
			goto cleanup
		}
	case dfc.ChecksumNone:
		// do nothing
		tlogf("Checksum validation has been disabled \n")
		goto cleanup
	default:
		fmt.Fprintf(os.Stdout, "Checksum is either not set or invalid\n")
		goto cleanup
	}
	start = time.Now()
	getfromfilelist(t, bucket, errch, fileslist, false, true)
	curr = time.Now()
	duration = curr.Sub(start)
	tlogf("GET %d MB and validate checksum (%s): %v\n", totalio, clichecksum, duration)
	selectErr(errch, "get", t, false)
cleanup:
	deletefromfilelist(t, bucket, errch, fileslist, true)
	// restore old config
	setConfig("checksum", fmt.Sprint(ochksum), proxyurl+"/v1/cluster", httpclient, t)
	setConfig("validate_cold_get", fmt.Sprint(ocoldget), proxyurl+"/v1/cluster", httpclient, t)
	return
}
<<<<<<< HEAD

func deletefromfilelist(t *testing.T, bucket string, errch chan error, fileslist []string) {
	wg := &sync.WaitGroup{}
	// Delete local file and objects from bucket
	for _, fn := range fileslist {
		if !inmem {
=======
func deletefromfilelist(t *testing.T, bucket string, errch chan error, fileslist []string, cleanup bool) {
	wg := &sync.WaitGroup{}
	// Delete local file and objects from bucket
	for _, fn := range fileslist {
		if cleanup {
>>>>>>> 8e29b906
			err := os.Remove(LocalSrcDir + "/" + fn)
			if err != nil {
				t.Error(err)
			}
		}
		wg.Add(1)
		go client.Del(proxyurl, bucket, fn, wg, errch, true)
	}
	wg.Wait()
	selectErr(errch, "delete", t, false)
	close(errch)
}
<<<<<<< HEAD

func getfromfilelist(t *testing.T, bucket string, errch chan error, fileslist []string, validate bool) {
=======
func getfromfilelist(t *testing.T, bucket string, errch chan error, fileslist []string, silent bool, validate bool) {
>>>>>>> 8e29b906
	getsGroup := &sync.WaitGroup{}
	for i := 0; i < len(fileslist); i++ {
		if fileslist[i] != "" {
			getsGroup.Add(1)
			go client.Get(proxyurl, bucket, fileslist[i], getsGroup, errch, silent, validate)
		}
	}
	getsGroup.Wait()
}

func evictobjects(t *testing.T, fileslist []string) {
	var (
		bucket = clibucket
	)
	err := client.EvictObjects(proxyurl, bucket, fileslist)
	if testfail(err, bucket, nil, nil, t) {
		return
	}
}<|MERGE_RESOLUTION|>--- conflicted
+++ resolved
@@ -48,7 +48,7 @@
 )
 
 const (
-	maxidleconn = 1000
+	maxidleconn = 64000
 )
 
 // globals
@@ -99,11 +99,8 @@
 	flag.StringVar(&match, "match", ".*", "object name regex")
 	flag.StringVar(&clichecksum, "checksum", "all", "all | xxhash | coldmd5")
 	flag.Int64Var(&totalio, "totalio", 80, "Total IO Size in MB")
-<<<<<<< HEAD
 	flag.StringVar(&props, "props", "", "List of object properties to return. Empty value means default set of properties")
-=======
 	http.DefaultTransport.(*http.Transport).MaxIdleConnsPerHost = maxidleconn
->>>>>>> 8e29b906
 }
 
 func Test_download(t *testing.T) {
@@ -260,16 +257,12 @@
 	}
 	errch := make(chan error, numfiles)
 	filesput := make(chan string, numfiles)
-<<<<<<< HEAD
 	filesize := uint64(512 * 1024)
 	if inmem {
 		sgl = dfc.NewSGLIO(filesize)
 		defer sgl.Free()
 	}
-	putRandomFiles(0, baseseed, filesize, numfiles, clibucket, t, nil, errch, filesput, DeleteDir, DeleteStr, "", false, sgl)
-=======
-	putRandomFiles(0, baseseed, dfio{512, 512, 1024}, numfiles, clibucket, t, nil, errch, filesput, DeleteDir, DeleteStr, "", false, false)
->>>>>>> 8e29b906
+	putRandomFiles(0, baseseed, dfio{512, 512, 1024}, numfiles, clibucket, t, nil, errch, filesput, DeleteDir, DeleteStr, "", false, false, sgl)
 	close(filesput)
 
 	// Declare one channel per worker to pass the keyname
@@ -399,7 +392,6 @@
 	cksumconfig := config["cksum_config"].(map[string]interface{})
 	bcoldget := cksumconfig["validate_cold_get"].(bool)
 
-<<<<<<< HEAD
 	if inmem {
 		megabytes, _ := dfc.TotalMemory()
 		if megabytes < PhysMemSizeWarn {
@@ -408,10 +400,7 @@
 		sgl = dfc.NewSGLIO(filesize)
 		defer sgl.Free()
 	}
-	putRandomFiles(0, baseseed, filesize, numPuts, bucket, t, nil, errch, filesput, ldir, ColdValidStr, "", true, sgl)
-=======
-	putRandomFiles(0, baseseed, dfio{1, 1, 1024 * 1024}, numPuts, bucket, t, nil, errch, filesput, ldir, ColdValidStr, "", true, false)
->>>>>>> 8e29b906
+	putRandomFiles(0, baseseed, dfio{1, 1, 1024 * 1024}, numPuts, bucket, t, nil, errch, filesput, ldir, ColdValidStr, "", true, false, sgl)
 	selectErr(errch, "put", t, false)
 	close(filesput) // to exit for-range
 	for fname := range filesput {
@@ -714,6 +703,7 @@
 		start, curr time.Time
 		duration    time.Duration
 		htype       string
+		sgl         *dfc.SGLIO
 	)
 	// Get Current Config
 	config := getConfig(proxyurl+"/v1/daemon", httpclient, t)
@@ -729,16 +719,21 @@
 	if err := dfc.CreateDir(ldir); err != nil {
 		t.Fatalf("Failed to create dir %s, err: %v", ldir, err)
 	}
+	filesize := uint64(8 * 1024 * 1024)
+	if inmem {
+		sgl = dfc.NewSGLIO(filesize)
+		defer sgl.Free()
+	}
 
 	bs := int64(baseseed)
 	wg := &sync.WaitGroup{}
 	for i := 0; i < numworkers; i++ {
 		wg.Add(1)
-		go putRandomFiles(i, bs+int64(i), dfio{1, 32, 1024 * 1024}, int(numPuts), bucket, t, wg, errch, filesput, ldir, PutGetStr, htype, true, true)
+		go putRandomFiles(i, bs+int64(i), dfio{8, 8, 1024 * 1024}, int(numPuts), bucket, t, wg, errch, filesput, ldir, PutGetStr, htype, true, true, nil)
 	}
 	wg.Wait()
 	if remPuts > 0 {
-		putRandomFiles(0, 0, dfio{1, 32, 1024 * 1024}, int(remPuts), bucket, t, nil, errch, filesput, ldir, PutGetStr, htype, true, true)
+		putRandomFiles(0, 0, dfio{8, 8, 1024 * 1024}, int(remPuts), bucket, t, nil, errch, filesput, ldir, PutGetStr, htype, true, true, nil)
 	}
 	selectErr(errch, "put", t, false)
 	close(filesput) // to exit for-range
@@ -783,8 +778,6 @@
 	if ochksum == dfc.ChecksumXXHash {
 		htype = ochksum
 	}
-<<<<<<< HEAD
-
 	if inmem {
 		megabytes, _ := dfc.TotalMemory()
 		if megabytes < PhysMemSizeWarn {
@@ -793,10 +786,7 @@
 		sgl = dfc.NewSGLIO(filesize)
 		defer sgl.Free()
 	}
-	putRandomFiles(0, 0, filesize, int(numPuts), bucket, t, nil, errch, filesput, ldir, ChksumValidStr, htype, true, sgl)
-=======
-	putRandomFiles(0, 0, dfio{1, 1, 1024 * 1024}, int(numPuts), bucket, t, nil, errch, filesput, ldir, ChksumValidStr, htype, true, false)
->>>>>>> 8e29b906
+	putRandomFiles(0, 0, dfio{1, 1, 1024 * 1024}, int(numPuts), bucket, t, nil, errch, filesput, ldir, ChksumValidStr, htype, true, false, sgl)
 	selectErr(errch, "put", t, false)
 	close(filesput) // to exit for-range
 	for fname := range filesput {
@@ -868,20 +858,11 @@
 	setConfig("validate_cold_get", fmt.Sprint(ocoldget), proxyurl+"/v1/cluster", httpclient, t)
 	return
 }
-<<<<<<< HEAD
-
-func deletefromfilelist(t *testing.T, bucket string, errch chan error, fileslist []string) {
-	wg := &sync.WaitGroup{}
-	// Delete local file and objects from bucket
-	for _, fn := range fileslist {
-		if !inmem {
-=======
 func deletefromfilelist(t *testing.T, bucket string, errch chan error, fileslist []string, cleanup bool) {
 	wg := &sync.WaitGroup{}
 	// Delete local file and objects from bucket
 	for _, fn := range fileslist {
-		if cleanup {
->>>>>>> 8e29b906
+		if cleanup && !inmem {
 			err := os.Remove(LocalSrcDir + "/" + fn)
 			if err != nil {
 				t.Error(err)
@@ -894,12 +875,7 @@
 	selectErr(errch, "delete", t, false)
 	close(errch)
 }
-<<<<<<< HEAD
-
-func getfromfilelist(t *testing.T, bucket string, errch chan error, fileslist []string, validate bool) {
-=======
 func getfromfilelist(t *testing.T, bucket string, errch chan error, fileslist []string, silent bool, validate bool) {
->>>>>>> 8e29b906
 	getsGroup := &sync.WaitGroup{}
 	for i := 0; i < len(fileslist); i++ {
 		if fileslist[i] != "" {
