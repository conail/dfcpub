/*
 * Copyright (c) 2018, NVIDIA CORPORATION. All rights reserved.
 *
 */
package dfc_test

import (
	"encoding/json"
	"flag"
	"fmt"
	"math/rand"
	"os"
	"sync"
	"testing"

	"github.com/NVIDIA/dfcpub/dfc"
	"github.com/NVIDIA/dfcpub/pkg/client"
)

const (
	SmokeDir        = "/tmp/dfc/smoke" // smoke test dir
	smokestr        = "smoke"
	blocksize       = 1048576
	defaultbaseseed = 1062984096
)

var (
	numops    int
	fnlen     int
	baseseed  int64
	filesizes = [3]int{128 * 1024, 1024 * 1024, 4 * 1024 * 1024} // 128 KiB, 1MiB, 4 MiB
	ratios    = [6]float32{0, 0.1, 0.25, 0.5, 0.75, 0.9}         // #gets / #puts
)

func init() {
	flag.IntVar(&numops, "numops", 4, "Number of PUT/GET per worker")
	flag.IntVar(&fnlen, "fnlen", 20, "Length of randomly generated filenames")
	// When running multiple tests at the same time on different threads, ensure that
	// They are given different seeds, as the tests are completely deterministic based on
	// choice of seed, so they will interfere with each other.
	flag.Int64Var(&baseseed, "seed", defaultbaseseed, "Seed to use for random number generators")
}

func Test_smoke(t *testing.T) {
	flag.Parse()

	if err := client.Tcping(proxyurl); err != nil {
		tlogf("%s: %v\n", proxyurl, err)
		os.Exit(1)
	}

	if err := dfc.CreateDir(LocalDestDir); err != nil {
		t.Fatalf("Failed to create dir %s, err: %v", LocalDestDir, err)
	}
	if err := dfc.CreateDir(SmokeDir); err != nil {
		t.Fatalf("Failed to create dir %s, err: %v", SmokeDir, err)
	}
	if inmem {
		megabytes, _ := dfc.TotalMemory()
		if megabytes < PhysMemSizeWarn {
			fmt.Fprintf(os.Stderr, "Warning: host memory size = %dMB may be insufficient, consider -inmem=false\n", megabytes)
		}
	}

	fp := make(chan string, len(filesizes)*len(ratios)*numops*numworkers)
	bs := int64(baseseed)
	for _, fs := range filesizes {
		for _, r := range ratios {
			t.Run(fmt.Sprintf("Filesize:%dB,Ratio:%.3f%%", fs, r*100), func(t *testing.T) { oneSmoke(t, fs, r, bs, fp) })
			bs += int64(numworkers + 1)
		}
	}
	close(fp)
	//clean up all the files from the test
	wg := &sync.WaitGroup{}
	errch := make(chan error, len(filesizes)*len(ratios)*numops*numworkers)
	for file := range fp {
		if !inmem {
			err := os.Remove(SmokeDir + "/" + file)
			if err != nil {
				t.Error(err)
			}
		}
		wg.Add(1)
		go client.Del(proxyurl, clibucket, "smoke/"+file, wg, errch, false)
	}
	wg.Wait()
	select {
	case err := <-errch:
		t.Error(err)
	default:
	}
}

func oneSmoke(t *testing.T, filesize int, ratio float32, bseed int64, filesput chan string) {
	// Start the worker pools
	errch := make(chan error, 100)
	var wg = &sync.WaitGroup{}
	// Decide the number of each type
	var (
		nGet = int(float32(numworkers) * ratio)
		nPut = numworkers - nGet
		sgls = make([]*dfc.SGLIO, numworkers, numworkers)
	)
	// Get the workers started
	if inmem {
		for i := 0; i < numworkers; i++ {
			sgls[i] = dfc.NewSGLIO(uint64(filesize))
		}
		defer func() {
			for i := 0; i < numworkers; i++ {
				sgls[i].Free()
			}
		}()
	}
	for i := 0; i < numworkers; i++ {
		if (i%2 == 0 && nPut > 0) || nGet == 0 {
			wg.Add(1)
			go func(i int) {
<<<<<<< HEAD
				var sgl *dfc.SGLIO
				if inmem {
					sgl = sgls[i]
				}
				putRandomFiles(i, bseed+int64(i), uint64(filesize), numops, clibucket, t, nil, errch, filesput,
					SmokeDir, smokestr, "", false, sgl)
				wg.Done()
=======
				putRandomFiles(i, bseed+int64(i), dfio{1, 1, filesize}, numops, clibucket, t, wg, errch, filesput, SmokeDir, smokestr, "", false, false)
>>>>>>> 8e29b906
			}(i)
			nPut--
		} else {
			wg.Add(1)
			go func(i int) {
				getRandomFiles(i, bseed+int64(i), numops, clibucket, t, nil, errch)
				wg.Done()
			}(i)
			nGet--
		}
	}
	wg.Wait()
	select {
	case err := <-errch:
		t.Error(err)
	default:
	}
}

func getRandomFiles(id int, seed int64, numGets int, bucket string, t *testing.T, wg *sync.WaitGroup, errch chan error) {
	if wg != nil {
		defer wg.Done()
	}
	src := rand.NewSource(seed)
	random := rand.New(src)
	getsGroup := &sync.WaitGroup{}
	var msg = &dfc.GetMsg{}
	jsbytes, err := json.Marshal(msg)
	if err != nil {
		t.Errorf("Unexpected json-marshal failure, err: %v", err)
		return
	}
	for i := 0; i < numGets; i++ {
		items, cerr := client.ListBucket(proxyurl, bucket, jsbytes)
		if testfail(cerr, "List files with prefix failed", nil, errch, t) {
			return
		}

		if items == nil {
			errch <- fmt.Errorf("Nil listbucket response")
			return
		}
		files := make([]string, 0)
		for _, it := range items.Entries {
			// Directories retrieved from listbucket show up as files with '/' endings -
			// this filters them out.
			if it.Name[len(it.Name)-1] != '/' {
				files = append(files, it.Name)
			}
		}
		if len(files) == 0 {
			errch <- fmt.Errorf("Cannot retrieve from an empty bucket")
			return
		}
		keyname := files[random.Intn(len(files)-1)]
		tlogln("GET: " + keyname)
		getsGroup.Add(1)
		go client.Get(proxyurl, bucket, keyname, getsGroup, errch, false, false)
	}
	getsGroup.Wait()
}

<<<<<<< HEAD
func putRandomFiles(id int, seed int64, fileSize uint64, numPuts int, bucket string,
	t *testing.T, wg *sync.WaitGroup, errch chan error, filesput chan string,
	dir, keystr, htype string, silent bool, sgl *dfc.SGLIO) {
	var (
		err       error
		xxhashstr string
	)

=======
func putRandomFiles(id int, seed int64, fio dfio, numPuts int, bucket string,
	t *testing.T, wg *sync.WaitGroup, errch chan error, filesput chan string, dir, keystr, htype string, silent bool, cleanup bool) {
	var size uint64
>>>>>>> 8e29b906
	if wg != nil {
		defer wg.Done()
	}

	src := rand.NewSource(seed)
	random := rand.New(src)
	buffer := make([]byte, blocksize)
	for i := 0; i < numPuts; i++ {
		fname := client.FastRandomFilename(random, fnlen)
		if fio.max == 0 {
			size = uint64(random.Intn(1024)+1) * 1024
		} else if fio.min == fio.max {
			size = uint64(fio.max * fio.unit)
		} else {
			size = uint64((random.Intn(fio.max-fio.min) + fio.min) * fio.unit)
		}
		if sgl != nil {
			sgl.Reset()
			_, xxhashstr, err = client.WriteRandomSGL(buffer, int(size), blocksize, random, sgl)
		} else {
			_, xxhashstr, err = client.WriteRandomFil(dir+"/"+fname, buffer, int(size), blocksize, random)
		}

		if err != nil {
			t.Error(err)
			fmt.Fprintf(os.Stderr, "Failed to generate random file %s, err: %v\n", dir+"/"+fname, err)
			if errch != nil {
				errch <- err
			}
			return
		}

		// We could PUT while creating files, but that makes it
		// begin all the puts immediately (because creating random files is fast
		// compared to the listbucket call that getRandomFiles does)
		client.Put(proxyurl, dir+"/"+fname, bucket, keystr+"/"+fname, xxhashstr, sgl, nil, errch, silent)
		filesput <- fname
		if cleanup {
			fn := dir + "/" + fname
			if err := os.Remove(fn); err != nil {
				t.Error(err)
				if errch != nil {
					errch <- err
				}
				return
			}

		}
	}
}<|MERGE_RESOLUTION|>--- conflicted
+++ resolved
@@ -117,17 +117,13 @@
 		if (i%2 == 0 && nPut > 0) || nGet == 0 {
 			wg.Add(1)
 			go func(i int) {
-<<<<<<< HEAD
 				var sgl *dfc.SGLIO
 				if inmem {
 					sgl = sgls[i]
 				}
-				putRandomFiles(i, bseed+int64(i), uint64(filesize), numops, clibucket, t, nil, errch, filesput,
-					SmokeDir, smokestr, "", false, sgl)
+				putRandomFiles(i, bseed+int64(i), dfio{1, 1, filesize}, numops, clibucket, t, nil, errch, filesput,
+					SmokeDir, smokestr, "", false, false, sgl)
 				wg.Done()
-=======
-				putRandomFiles(i, bseed+int64(i), dfio{1, 1, filesize}, numops, clibucket, t, wg, errch, filesput, SmokeDir, smokestr, "", false, false)
->>>>>>> 8e29b906
 			}(i)
 			nPut--
 		} else {
@@ -190,20 +186,15 @@
 	getsGroup.Wait()
 }
 
-<<<<<<< HEAD
-func putRandomFiles(id int, seed int64, fileSize uint64, numPuts int, bucket string,
+func putRandomFiles(id int, seed int64, fio dfio, numPuts int, bucket string,
 	t *testing.T, wg *sync.WaitGroup, errch chan error, filesput chan string,
-	dir, keystr, htype string, silent bool, sgl *dfc.SGLIO) {
+	dir, keystr, htype string, silent bool, cleanup bool, sgl *dfc.SGLIO) {
 	var (
 		err       error
 		xxhashstr string
 	)
 
-=======
-func putRandomFiles(id int, seed int64, fio dfio, numPuts int, bucket string,
-	t *testing.T, wg *sync.WaitGroup, errch chan error, filesput chan string, dir, keystr, htype string, silent bool, cleanup bool) {
 	var size uint64
->>>>>>> 8e29b906
 	if wg != nil {
 		defer wg.Done()
 	}
