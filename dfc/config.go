// Package dfc provides distributed file-based cache with Amazon and Google Cloud backends.
/*
 * Copyright (c) 2017, NVIDIA CORPORATION. All rights reserved.
 *
 */
package dfc

import (
	"encoding/json"
	"flag"
	"fmt"
	"io/ioutil"
	"os"
	"strings"
	"time"

	"github.com/golang/glog"
)

// checksums: xattr, http header, and config
const (
	xattrXXHashVal  = "user.obj.dfchash"
	xattrObjVersion = "user.obj.version"

	ChecksumNone   = "none"
	ChecksumXXHash = "xxhash"
	ChecksumMD5    = "md5"
)

const (
	AckWhenInMem  = "memory"
	AckWhenOnDisk = "disk"
)

//==============================
//
// config types
//
//==============================
type dfconfig struct {
	Logdir           string            `json:"logdir"`
	Loglevel         string            `json:"loglevel"`
	CloudProvider    string            `json:"cloudprovider"`
	CloudBuckets     string            `json:"cloud_buckets"`
	LocalBuckets     string            `json:"local_buckets"`
	LBConf           string            `json:"lb_conf"`
	StatsTimeStr     string            `json:"stats_time"`
	StatsTime        time.Duration     `json:"-"` // omitempty
	HTTP             httpconfig        `json:"http"`
	KeepAliveTimeStr string            `json:"keep_alive_time"`
	KeepAliveTime    time.Duration     `json:"-"` // omitempty
	H2c              bool              `json:"h2c"`
	Listen           listenconfig      `json:"listen"`
	Proxy            proxyconfig       `json:"proxy"`
	S3               s3config          `json:"s3"`
	LRUConfig        lruconfig         `json:"lru_config"`
	CksumConfig      cksumconfig       `json:"cksum_config"`
	VersionConfig    versionconfig     `json:"version_config"`
	FSpaths          map[string]string `json:"fspaths"`
	TestFSP          testfspathconf    `json:"test_fspaths"`
	AckPolicy        ackpolicy         `json:"ack_policy"`
}

type s3config struct {
	Maxconcurrdownld uint32 `json:"maxconcurrdownld"` // Concurent Download for a session.
	Maxconcurrupld   uint32 `json:"maxconcurrupld"`   // Concurrent Upload for a session.
	Maxpartsize      uint64 `json:"maxpartsize"`      // Maximum part size for Upload and Download used for buffering.
}

type lruconfig struct {
	LowWM            uint32        `json:"lowwm"`           // capacity usage low watermark
	HighWM           uint32        `json:"highwm"`          // capacity usage high watermark
	DontEvictTimeStr string        `json:"dont_evict_time"` // eviction is not permitted during [atime, atime + dont]
	LRUEnabled       bool          `json:"lru_enabled"`     // LRU will only run when LRUEnabled is true
	DontEvictTime    time.Duration `json:"-"`               // omitempty
}

type testfspathconf struct {
	Root     string `json:"root"`
	Count    int    `json:"count"`
	Instance int    `json:"instance"`
}

type listenconfig struct {
	Proto string `json:"proto"` // Prototype : tcp, udp
	Port  string `json:"port"`  // Listening port.
}

type proxyconfig struct {
	URL      string `json:"url"`      // used to register caching servers
	Passthru bool   `json:"passthru"` // false: get then redirect, true (default): redirect right away
}

type cksumconfig struct {
	ValidateColdGet bool   `json:"validate_cold_get"` // MD5 (ETag) validation upon cold GET
	Checksum        string `json:"checksum"`          // DFC checksum: xxhash:none
}

type ackpolicy struct {
	ColdGet  string `json:"cold_get"`   // memory - ack when in memory, disk - otherwise
	Put      string `json:"put"`        // ditto, see enum AckWhen... above
	MaxMemMB int    `json:"max_mem_mb"` // max memory size for the "memory" option
}

// httpconfig configures parameters for the HTTP clients used by the Proxy
type httpconfig struct {
	TimeoutStr     string        `json:"timeout"`
	Timeout        time.Duration `json:"-"` // omitempty
	LongTimeoutStr string        `json:"long_timeout"`
	LongTimeout    time.Duration `json:"-"` // omitempty
}

<<<<<<< HEAD
//==============================
//
// config functions
//
//==============================
=======
type versionconfig struct {
	// True enables object version validation for WARM GET.
	ValidateWarmGet bool `json:"validate_warm_get"`
}

// Load and validate daemon's config
>>>>>>> e5f26fc3
func initconfigparam() error {
	getConfig(clivars.conffile)

	err := flag.Lookup("log_dir").Value.Set(ctx.config.Logdir)
	if err != nil {
		glog.Errorf("Failed to flag-set glog dir %q, err: %v", ctx.config.Logdir, err)
	}
	if err = CreateDir(ctx.config.Logdir); err != nil {
		glog.Errorf("Failed to create log dir %q, err: %v", ctx.config.Logdir, err)
		return err
	}
	if err = validateconf(); err != nil {
		return err
	}
	// CLI override
	if clivars.statstime != 0 {
		ctx.config.StatsTime = clivars.statstime
	}
	if clivars.loglevel != "" {
		err = flag.Lookup("v").Value.Set(clivars.loglevel)
		ctx.config.Loglevel = clivars.loglevel
	} else {
		err = flag.Lookup("v").Value.Set(ctx.config.Loglevel)
	}
	if err != nil {
		//  Not fatal as it will use default logging level
		glog.Errorf("Failed to set loglevel %v", err)
	}
	glog.Infof("Logdir: %q Proto: %s Port: %s Verbosity: %s",
		ctx.config.Logdir, ctx.config.Listen.Proto, ctx.config.Listen.Port, ctx.config.Loglevel)
	glog.Infof("Config: %q Role: %s StatsTime: %v", clivars.conffile, clivars.role, ctx.config.StatsTime)
	return err
}

func getConfig(fpath string) {
	raw, err := ioutil.ReadFile(fpath)
	if err != nil {
		glog.Errorf("Failed to read config %q, err: %v", fpath, err)
		os.Exit(1)
	}
	err = json.Unmarshal(raw, &ctx.config)
	if err != nil {
		glog.Errorf("Failed to json-unmarshal config %q, err: %v", fpath, err)
		os.Exit(1)
	}
}

func validateconf() (err error) {
	// durations
	if ctx.config.StatsTime, err = time.ParseDuration(ctx.config.StatsTimeStr); err != nil {
		return fmt.Errorf("Bad stats-time format %s, err: %v", ctx.config.StatsTimeStr, err)
	}
	if ctx.config.HTTP.Timeout, err = time.ParseDuration(ctx.config.HTTP.TimeoutStr); err != nil {
		return fmt.Errorf("Bad http-timeout format %s, err: %v", ctx.config.HTTP.TimeoutStr, err)
	}
	if ctx.config.HTTP.Timeout, err = time.ParseDuration(ctx.config.HTTP.LongTimeoutStr); err != nil {
		return fmt.Errorf("Bad http-long-timeout format %s, err %v", ctx.config.HTTP.LongTimeoutStr, err)
	}
	if ctx.config.KeepAliveTime, err = time.ParseDuration(ctx.config.KeepAliveTimeStr); err != nil {
		return fmt.Errorf("Bad keep-alive format %s, err: %v", ctx.config.KeepAliveTimeStr, err)
	}
	if ctx.config.LRUConfig.DontEvictTime, err = time.ParseDuration(ctx.config.LRUConfig.DontEvictTimeStr); err != nil {
		return fmt.Errorf("Bad dont-evict-time format %s, err: %v", ctx.config.LRUConfig.DontEvictTimeStr, err)
	}
	hwm, lwm := ctx.config.LRUConfig.HighWM, ctx.config.LRUConfig.LowWM
	if hwm <= 0 || lwm <= 0 || hwm < lwm || lwm > 100 || hwm > 100 {
		return fmt.Errorf("Invalid LRU configuration %+v", ctx.config.LRUConfig)
	}
	if ctx.config.TestFSP.Count == 0 {
		for fp1 := range ctx.config.FSpaths {
			for fp2 := range ctx.config.FSpaths {
				if fp1 != fp2 && (strings.HasPrefix(fp1, fp2) || strings.HasPrefix(fp2, fp1)) {
					return fmt.Errorf("Invalid fspaths: %q is a prefix or includes as a prefix %q", fp1, fp2)
				}
			}
		}
	}
	if ctx.config.CksumConfig.Checksum != ChecksumXXHash && ctx.config.CksumConfig.Checksum != ChecksumNone {
		return fmt.Errorf("Invalid checksum: %s - expecting %s or %s", ctx.config.CksumConfig.Checksum, ChecksumXXHash, ChecksumNone)
	}
	return nil
}<|MERGE_RESOLUTION|>--- conflicted
+++ resolved
@@ -110,20 +110,16 @@
 	LongTimeout    time.Duration `json:"-"` // omitempty
 }
 
-<<<<<<< HEAD
-//==============================
-//
-// config functions
-//
-//==============================
-=======
 type versionconfig struct {
 	// True enables object version validation for WARM GET.
 	ValidateWarmGet bool `json:"validate_warm_get"`
 }
 
-// Load and validate daemon's config
->>>>>>> e5f26fc3
+//==============================
+//
+// config functions
+//
+//==============================
 func initconfigparam() error {
 	getConfig(clivars.conffile)
 
