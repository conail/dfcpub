// Package dfc provides distributed file-based cache with Amazon and Google Cloud backends.
/*
 * Copyright (c) 2017, NVIDIA CORPORATION. All rights reserved.
 *
 */
package dfc

import (
	"encoding/json"
	"fmt"
	"net/http"
	"os"
	"strconv"
	"strings"
	"time"

	"github.com/aws/aws-sdk-go/aws"
	"github.com/aws/aws-sdk-go/aws/awserr"
	"github.com/aws/aws-sdk-go/aws/session"
	"github.com/aws/aws-sdk-go/service/s3"
	"github.com/aws/aws-sdk-go/service/s3/s3manager"
	"github.com/golang/glog"
)

const (
	awsPutDfcHashType = "x-amz-meta-dfc-hash-type"
	awsPutDfcHashVal  = "x-amz-meta-dfc-hash-val"
	awsGetDfcHashType = "X-Amz-Meta-Dfc-Hash-Type"
	awsGetDfcHashVal  = "X-Amz-Meta-Dfc-Hash-Val"
	awsMultipartDelim = "-"
)

//======
//
// implements cloudif
//
//======
type awsimpl struct {
	t *targetrunner
}

//======
//
// session FIXME: optimize
//
//======
func createsession() *session.Session {
	// TODO: avoid creating sessions for each request
	return session.Must(session.NewSessionWithOptions(session.Options{
		SharedConfigState: session.SharedConfigEnable}))

}

func awsErrorToHTTP(awsError error) int {
	if reqErr, ok := awsError.(awserr.RequestFailure); ok {
		return reqErr.StatusCode()
	}

	return http.StatusInternalServerError
}

//======
//
// methods
//
//======
func (awsimpl *awsimpl) listbucket(bucket string, msg *GetMsg) (jsbytes []byte, errstr string, errcode int) {
	glog.Infof("aws: listbucket %s", bucket)
	sess := createsession()
	svc := s3.New(sess)

	params := &s3.ListObjectsInput{Bucket: aws.String(bucket)}
	if msg.GetPrefix != "" {
		params.Prefix = aws.String(msg.GetPrefix)
	}
	if msg.GetPageMarker != "" {
		params.Marker = &msg.GetPageMarker
	}

	resp, err := svc.ListObjects(params)
	if err != nil {
		errstr = err.Error()
		errcode = awsErrorToHTTP(err)
		return
	}

	verParams := &s3.ListObjectVersionsInput{Bucket: aws.String(bucket)}
	if msg.GetPrefix != "" {
		verParams.Prefix = aws.String(msg.GetPrefix)
	}

	var versions map[string]*string
	if strings.Contains(msg.GetProps, GetPropsVersion) {
		verResp, err := svc.ListObjectVersions(verParams)
		if err != nil {
			errstr = err.Error()
			errcode = awsErrorToHTTP(err)
			return
		}

		versions = make(map[string]*string, initialBucketListSize)
		for _, vers := range verResp.Versions {
			if *(vers.IsLatest) && vers.VersionId != nil {
				versions[*(vers.Key)] = vers.VersionId
			}
		}
	}

	// var msg GetMsg
	var reslist = BucketList{Entries: make([]*BucketEntry, 0, initialBucketListSize)}
	for _, key := range resp.Contents {
		entry := &BucketEntry{}
		entry.Name = *(key.Key)
		if strings.Contains(msg.GetProps, GetPropsSize) {
			entry.Size = *(key.Size)
		}
		if strings.Contains(msg.GetProps, GetPropsCtime) {
			t := *(key.LastModified)
			switch msg.GetTimeFormat {
			case "":
				fallthrough
			case RFC822:
				entry.Ctime = t.Format(time.RFC822)
			default:
				entry.Ctime = t.Format(msg.GetTimeFormat)
			}
		}
		if strings.Contains(msg.GetProps, GetPropsChecksum) {
			omd5, _ := strconv.Unquote(*key.ETag)
			entry.Checksum = omd5
		}
		if strings.Contains(msg.GetProps, GetPropsVersion) {
			if val, ok := versions[*(key.Key)]; ok {
				entry.Version = *val
			}
		}
		// TODO: other GetMsg props TBD
		reslist.Entries = append(reslist.Entries, entry)
	}
	if glog.V(3) {
		glog.Infof("listbucket count %d", len(reslist.Entries))
	}

	if *resp.IsTruncated {
		// For AWS, resp.NextMarker is only set when a query has a delimiter.
		// Without a delimiter, NextMarker should be the last returned key.
		reslist.PageMarker = reslist.Entries[len(reslist.Entries)-1].Name
	}

	jsbytes, err = json.Marshal(reslist)
	assert(err == nil, err)
	return
}

func (awsimpl *awsimpl) headobject(bucket string, objname string) (headers map[string]string, errstr string, errcode int) {
	glog.Infof("aws: headobject %s/%s", bucket, objname)
	headers = make(map[string]string)

	sess := createsession()
	svc := s3.New(sess)
	input := &s3.HeadObjectInput{Bucket: aws.String(bucket), Key: aws.String(objname)}

	headOutput, err := svc.HeadObject(input)
	if err != nil {
		errcode = awsErrorToHTTP(err)
		errstr = fmt.Sprintf("aws: Failed to retrieve %s/%s metadata, err: %v", bucket, objname, err)
		return
	}
	headers[HeaderServer] = amazoncloud
	if headOutput.VersionId != nil {
		headers["version"] = *headOutput.VersionId
	}
	return
}

func (awsimpl *awsimpl) headbucket(bucket string) (headers map[string]string, errstr string, errcode int) {
	glog.Infof("aws: headbucket %s", bucket)
	headers = make(map[string]string)

	sess := createsession()
	svc := s3.New(sess)
	input := &s3.HeadBucketInput{Bucket: aws.String(bucket)}

	_, err := svc.HeadBucket(input)
	if err != nil {
		errcode = awsErrorToHTTP(err)
		errstr = fmt.Sprintf("aws: The bucket %s either does not exist or is not accessible, err: %v", bucket, err)
		return
	}
	headers[HeaderServer] = amazoncloud
	return
}

func (awsimpl *awsimpl) getobj(fqn, bucket, objname string) (props *objectProps, errstr string, errcode int) {
	var v cksumvalue
	sess := createsession()
	svc := s3.New(sess)
	obj, err := svc.GetObject(&s3.GetObjectInput{
		Bucket: aws.String(bucket),
		Key:    aws.String(objname),
	})
	if err != nil {
		errcode = awsErrorToHTTP(err)
		errstr = fmt.Sprintf("aws: Failed to GET %s/%s, err: %v", bucket, objname, err)
		return
	}
	defer obj.Body.Close()
	// may not have dfc metadata
	if htype, ok := obj.Metadata[awsGetDfcHashType]; ok {
		if hval, ok := obj.Metadata[awsGetDfcHashVal]; ok {
			v = newcksumvalue(*htype, *hval)
		}
	}
	md5, _ := strconv.Unquote(*obj.ETag)
	// FIXME: multipart
	if strings.Contains(md5, awsMultipartDelim) {
		if glog.V(3) {
			glog.Infof("Warning: multipart object %s/%s - not validating checksum %s", bucket, objname, md5)
		}
		md5 = ""
	}
<<<<<<< HEAD
	inmem := (ctx.config.AckPolicy.ColdGet == AckWhenInMem)
	assert(!inmem, "niy")
	if _, nhobj, size, errstr = awsimpl.t.receive(fqn, inmem, objname, md5, v, obj.Body); errstr != "" {
=======
	props = &objectProps{}
	if props.nhobj, props.size, errstr = awsimpl.t.receiveFileAndFinalize(fqn, objname, md5, v, obj.Body); errstr != "" {
>>>>>>> e5f26fc3
		return
	}
	if obj.VersionId != nil {
		props.version = *obj.VersionId
	}
	if glog.V(3) {
		glog.Infof("aws: GET %s/%s", bucket, objname)
	}
	return
}

func (awsimpl *awsimpl) putobj(file *os.File, bucket, objname string, ohash cksumvalue) (errstr string, errcode int) {
	var (
		err          error
		htype, hval  string
		md           map[string]*string
		uploadoutput *s3manager.UploadOutput
	)
	if ohash != nil {
		htype, hval = ohash.get()
		md = make(map[string]*string)
		md[awsPutDfcHashType] = aws.String(htype)
		md[awsPutDfcHashVal] = aws.String(hval)
	}
	sess := createsession()
	uploader := s3manager.NewUploader(sess)
	uploadoutput, err = uploader.Upload(&s3manager.UploadInput{
		Bucket:   aws.String(bucket),
		Key:      aws.String(objname),
		Body:     file,
		Metadata: md,
	})
	if err != nil {
		errcode = awsErrorToHTTP(err)
		errstr = fmt.Sprintf("aws: Failed to PUT %s/%s, err: %v", bucket, objname, err)
		return
	}
	if glog.V(3) {
		var v string
		if uploadoutput.VersionID != nil {
			v = *uploadoutput.VersionID
			glog.Infof("aws: PUT %s/%s, version %s", bucket, objname, v)
		} else {
			glog.Infof("aws: PUT %s/%s", bucket, objname)
		}
	}
	return
}

func (awsimpl *awsimpl) deleteobj(bucket, objname string) (errstr string, errcode int) {
	sess := createsession()
	svc := s3.New(sess)
	_, err := svc.DeleteObject(&s3.DeleteObjectInput{Bucket: aws.String(bucket), Key: aws.String(objname)})
	if err != nil {
		errcode = awsErrorToHTTP(err)
		errstr = fmt.Sprintf("aws: Failed to DELETE %s/%s, err: %v", bucket, objname, err)
		return
	}
	if glog.V(3) {
		glog.Infof("aws: DELETE %s/%s", bucket, objname)
	}
	return
}<|MERGE_RESOLUTION|>--- conflicted
+++ resolved
@@ -152,9 +152,27 @@
 	return
 }
 
-func (awsimpl *awsimpl) headobject(bucket string, objname string) (headers map[string]string, errstr string, errcode int) {
+func (awsimpl *awsimpl) headbucket(bucket string) (bucketprops map[string]string, errstr string, errcode int) {
+	glog.Infof("aws: headbucket %s", bucket)
+	bucketprops = make(map[string]string)
+
+	sess := createsession()
+	svc := s3.New(sess)
+	input := &s3.HeadBucketInput{Bucket: aws.String(bucket)}
+
+	_, err := svc.HeadBucket(input)
+	if err != nil {
+		errcode = awsErrorToHTTP(err)
+		errstr = fmt.Sprintf("aws: The bucket %s either does not exist or is not accessible, err: %v", bucket, err)
+		return
+	}
+	bucketprops[HeaderServer] = amazoncloud
+	return
+}
+
+func (awsimpl *awsimpl) headobject(bucket string, objname string) (objmeta map[string]string, errstr string, errcode int) {
 	glog.Infof("aws: headobject %s/%s", bucket, objname)
-	headers = make(map[string]string)
+	objmeta = make(map[string]string)
 
 	sess := createsession()
 	svc := s3.New(sess)
@@ -166,28 +184,10 @@
 		errstr = fmt.Sprintf("aws: Failed to retrieve %s/%s metadata, err: %v", bucket, objname, err)
 		return
 	}
-	headers[HeaderServer] = amazoncloud
+	objmeta[HeaderServer] = amazoncloud
 	if headOutput.VersionId != nil {
-		headers["version"] = *headOutput.VersionId
-	}
-	return
-}
-
-func (awsimpl *awsimpl) headbucket(bucket string) (headers map[string]string, errstr string, errcode int) {
-	glog.Infof("aws: headbucket %s", bucket)
-	headers = make(map[string]string)
-
-	sess := createsession()
-	svc := s3.New(sess)
-	input := &s3.HeadBucketInput{Bucket: aws.String(bucket)}
-
-	_, err := svc.HeadBucket(input)
-	if err != nil {
-		errcode = awsErrorToHTTP(err)
-		errstr = fmt.Sprintf("aws: The bucket %s either does not exist or is not accessible, err: %v", bucket, err)
-		return
-	}
-	headers[HeaderServer] = amazoncloud
+		objmeta["version"] = *headOutput.VersionId
+	}
 	return
 }
 
@@ -219,14 +219,10 @@
 		}
 		md5 = ""
 	}
-<<<<<<< HEAD
 	inmem := (ctx.config.AckPolicy.ColdGet == AckWhenInMem)
 	assert(!inmem, "niy")
-	if _, nhobj, size, errstr = awsimpl.t.receive(fqn, inmem, objname, md5, v, obj.Body); errstr != "" {
-=======
 	props = &objectProps{}
-	if props.nhobj, props.size, errstr = awsimpl.t.receiveFileAndFinalize(fqn, objname, md5, v, obj.Body); errstr != "" {
->>>>>>> e5f26fc3
+	if _, props.nhobj, props.size, errstr = awsimpl.t.receive(fqn, inmem, objname, md5, v, obj.Body); errstr != "" {
 		return
 	}
 	if obj.VersionId != nil {
