--- conflicted
+++ resolved
@@ -53,17 +53,6 @@
 	numfiles   int
 	numworkers int
 	match      string
-<<<<<<< HEAD
-	role       string
-	prop       string
-	value      string
-	fnlen      int
-	filesizes  = [3]int{128 * 1024, 1024 * 1024, 4 * 1024 * 1024} // 128 KiB, 1MiB, 4 MiB
-	ratios     = [6]float32{0, 0.1, 0.25, 0.5, 0.75, 0.9}         // #gets / #puts
-
-	randombytes = make([]byte, blocksize*16)
-=======
->>>>>>> 7ff8099c
 )
 
 // worker's result
@@ -245,32 +234,6 @@
 	t.Logf("ls bucket %s written to %s", bucket, fname)
 }
 
-<<<<<<< HEAD
-func writeRandomData(fname string, filesize int, random *rand.Rand) (int, error) {
-	f, err := os.OpenFile(fname, os.O_WRONLY|os.O_CREATE, 0666) //wr-wr-wr-
-	if err != nil {
-		return 0, err
-	}
-	nblocks := filesize / blocksize
-	sblocks := len(randombytes) / blocksize
-	tot := 0
-	var r int
-	for i := 0; i <= nblocks; i++ {
-		if blocksize < filesize-tot {
-			r = blocksize
-		} else {
-			r = filesize - tot
-		}
-		j := random.Intn(sblocks)
-
-		n, err := f.Write(randombytes[j*blocksize : j*blocksize+r])
-		if err != nil {
-			return tot, err
-		} else if n < r {
-			return tot, io.ErrShortWrite
-		}
-		tot += n
-=======
 func Test_coldgetmd5(t *testing.T) {
 	var (
 		numPuts   = 5
@@ -328,45 +291,12 @@
 		_ = os.Remove(LocalSrcDir + "/" + fn)
 		wg.Add(1)
 		go del(bucket, fn, wg, errch)
->>>>>>> 7ff8099c
 	}
 	wg.Wait()
 	selectErr(errch, "delete", t, false)
 	close(errch)
 }
 
-<<<<<<< HEAD
-func fillRandom(random *rand.Rand) {
-	sblocks := len(randombytes) / blocksize
-	for i := 0; i < sblocks; i++ {
-		random.Read(randombytes[i*blocksize : (i+1)*blocksize])
-	}
-}
-
-func putRandomFiles(id int, seed int64, fileSize uint64, numPuts int, bucket string,
-	t *testing.T, wg *sync.WaitGroup, errch chan error, filesput chan string) {
-	if wg != nil {
-		defer wg.Done()
-	}
-	src := rand.NewSource(seed)
-	random := rand.New(src)
-	fillRandom(random)
-
-	for i := 0; i < numPuts; i++ {
-		fname := fastRandomFilename(random)
-		if _, err := writeRandomData(SmokeDir+"/"+fname, int(fileSize), random); err != nil {
-			t.Error(err)
-			if errch != nil {
-				errch <- err
-			}
-			return
-		}
-		// We could PUT while creating files, but that makes it
-		// begin all the puts immediately (because creating random files is fast
-		// compared to the listbucket call that getRandomFiles does)
-		put(SmokeDir+"/"+fname, bucket, "smoke/"+fname, nil, errch)
-		filesput <- fname
-=======
 func Benchmark_get(b *testing.B) {
 	var wg = &sync.WaitGroup{}
 	errch := make(chan error, 100)
@@ -380,7 +310,6 @@
 	case err := <-errch:
 		b.Error(err)
 	default:
->>>>>>> 7ff8099c
 	}
 }
 
